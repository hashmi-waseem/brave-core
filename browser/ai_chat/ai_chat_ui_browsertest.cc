--- conflicted
+++ resolved
@@ -417,9 +417,28 @@
                               "meta.name = 'summarizer-key';"
                               "meta.content = '{test_key}';"
                               "document.head.appendChild(meta);");
-<<<<<<< HEAD
-  FetchSearchQuerySummary(
-      FROM_HERE, ai_chat::SearchQuerySummary("test query", "test summary"));
+  FetchSearchQuerySummary(FROM_HERE, std::vector<ai_chat::SearchQuerySummary>(
+                                         {{"test query", "test summary"}}));
+
+  content::ExecuteScriptAsync(GetActiveWebContents()->GetPrimaryMainFrame(),
+                              "document.querySelector('meta[name=summarizer-"
+                              "key').content = 'multi';");
+}
+
+IN_PROC_BROWSER_TEST_F(AIChatUIBrowserTest,
+                       FetchSearchQuerySummary_DynamicMetaTag_MultiQuery) {
+  // Test when summarizer-key meta tag is dynamically inserted, should return
+  // the search query summary from the mock response.
+  NavigateURL(https_server_.GetURL("search.brave.com", "/search?q=query"));
+  content::ExecuteScriptAsync(GetActiveWebContents()->GetPrimaryMainFrame(),
+                              "var meta = document.createElement('meta');"
+                              "meta.name = 'summarizer-key';"
+                              "meta.content = 'multi';"
+                              "document.head.appendChild(meta);");
+
+  FetchSearchQuerySummary(FROM_HERE, std::vector<ai_chat::SearchQuerySummary>(
+                                         {{"test query", "test summary"},
+                                          {"test query 2", "test summary 2"}}));
 }
 
 #if defined(PDF_OCR_INTEGRATION_TEST_ENABLED)
@@ -476,29 +495,4 @@
                    "Paragraph 1 on Page 3\n"
                    "Paragraph 2 on Page 3");
 }
-#endif
-=======
-  FetchSearchQuerySummary(FROM_HERE, std::vector<ai_chat::SearchQuerySummary>(
-                                         {{"test query", "test summary"}}));
-
-  content::ExecuteScriptAsync(GetActiveWebContents()->GetPrimaryMainFrame(),
-                              "document.querySelector('meta[name=summarizer-"
-                              "key').content = 'multi';");
-}
-
-IN_PROC_BROWSER_TEST_F(AIChatUIBrowserTest,
-                       FetchSearchQuerySummary_DynamicMetaTag_MultiQuery) {
-  // Test when summarizer-key meta tag is dynamically inserted, should return
-  // the search query summary from the mock response.
-  NavigateURL(https_server_.GetURL("search.brave.com", "/search?q=query"));
-  content::ExecuteScriptAsync(GetActiveWebContents()->GetPrimaryMainFrame(),
-                              "var meta = document.createElement('meta');"
-                              "meta.name = 'summarizer-key';"
-                              "meta.content = 'multi';"
-                              "document.head.appendChild(meta);");
-
-  FetchSearchQuerySummary(FROM_HERE, std::vector<ai_chat::SearchQuerySummary>(
-                                         {{"test query", "test summary"},
-                                          {"test query 2", "test summary 2"}}));
-}
->>>>>>> f61f75c3
+#endif