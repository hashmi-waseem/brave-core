--- conflicted
+++ resolved
@@ -3037,13 +3037,11 @@
     <message name="IDS_BRAVE_BROWSER_NOTIFICATION_CHANNEL_DESCRIPTION" desc="Brave broswer notification channel creation information for user">
       Notification channel for Brave Browser
     </message>
-<<<<<<< HEAD
     <message name="IDS_BRAVE_WALLET_ACCOUNT_SELECTOR_ACTIVITY_TITLE" desc="Account Selector activity toolbar title">
       Select Account
-=======
+    </message>
     <message name="IDS_COULDNT_GET_MATCHING_TIMEZONE" desc="Brave vpn error message">
       Couldn't get matching timezone for : <ph name="VALUE">%1$s</ph>
->>>>>>> 59c89527
     </message>
   </messages>
   </release>
