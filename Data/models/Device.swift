--- conflicted
+++ resolved
@@ -68,11 +68,7 @@
     public static func currentDevice() -> Device? {
         
         if sharedCurrentDevice == nil {
-<<<<<<< HEAD
             let context = DataController.newBackgroundContext()
-=======
-            let context = DataController.workerThreadContext
->>>>>>> af198375
             // Create device
             let predicate = NSPredicate(format: "isCurrentDevice = YES")
             // Should only ever be one current device!
@@ -90,13 +86,8 @@
         return sharedCurrentDevice
     }
     
-<<<<<<< HEAD
     public class func deleteAll() {
         let context = DataController.newBackgroundContext()
-=======
-    class func deleteAll(completionOnMain: ()->()) {
-        let context = DataController.workerThreadContext
->>>>>>> af198375
         context.perform {
             let fetchRequest = NSFetchRequest<NSFetchRequestResult>()
             fetchRequest.entity = Device.entity(context: context)
