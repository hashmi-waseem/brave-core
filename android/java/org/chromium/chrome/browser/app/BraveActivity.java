--- conflicted
+++ resolved
@@ -27,6 +27,7 @@
 import android.net.NetworkRequest;
 import android.os.Build;
 import android.os.Bundle;
+import android.os.Handler;
 import android.provider.Settings;
 import android.text.TextUtils;
 import android.util.DisplayMetrics;
@@ -40,10 +41,7 @@
 
 import androidx.annotation.NonNull;
 import androidx.annotation.Nullable;
-<<<<<<< HEAD
 import androidx.core.content.ContextCompat;
-=======
->>>>>>> e6ba06ee
 import androidx.fragment.app.FragmentManager;
 import androidx.fragment.app.FragmentTransaction;
 
@@ -235,12 +233,7 @@
     public boolean mLoadedFeed;
     public boolean mComesFromNewTab;
     public CopyOnWriteArrayList<FeedItemsCard> mNewsItemsFeedCards;
-<<<<<<< HEAD
-    
-=======
-    private NewTabPageManager mNewTabPageManager;
-
->>>>>>> e6ba06ee
+
     @SuppressLint("VisibleForTests")
     public BraveActivity() {
         // Disable key checker to avoid asserts on Brave keys in debug
@@ -480,7 +473,7 @@
     @Override
     public void finishNativeInitialization() {
         super.finishNativeInitialization();
-        
+
         if (SharedPreferencesManager.getInstance().readBoolean(
                     BravePreferenceKeys.BRAVE_DOUBLE_RESTART, false)) {
             SharedPreferencesManager.getInstance().writeBoolean(
@@ -500,9 +493,9 @@
         }
 
         int appOpenCount = SharedPreferencesManager.getInstance().readInt(BravePreferenceKeys.BRAVE_APP_OPEN_COUNT);
-        //if (appOpenCount == 0) {
-            Intent onboardingIntent = new Intent(this, OnboardingActivity2.class);
-            startActivity(onboardingIntent);
+        // if (appOpenCount == 0) {
+        Intent onboardingIntent = new Intent(this, OnboardingActivity2.class);
+        startActivity(onboardingIntent);
         //}
 
         SharedPreferencesManager.getInstance().writeInt(BravePreferenceKeys.BRAVE_APP_OPEN_COUNT, appOpenCount + 1);
@@ -510,11 +503,6 @@
         if (PackageUtils.isFirstInstall(this) && appOpenCount == 0) {
             checkForYandexSE();
         }
-
-        //if (appOpenCount == 0) {
-            Intent onboardingIntent = new Intent(this, OnboardingActivity2.class);
-            startActivity(onboardingIntent);
-        //}
 
         //set bg ads to off for existing and new installations
         setBgBraveAdsDefaultOff();
@@ -675,8 +663,7 @@
             }
         }
 
-        if(OnboardingPrefManager.getInstance().isOnboardingSearchBoxTooltip()) {
-
+        if (OnboardingPrefManager.getInstance().isOnboardingSearchBoxTooltip()) {
             showSearchBoxTooltip();
         }
     }
@@ -998,10 +985,8 @@
         return ContextUtils.getAppSharedPreferences().getBoolean(PREF_CLEAR_ON_EXIT, false);
     }
 
-<<<<<<< HEAD
     public void onBoardingWelcomeComplete(boolean isDefaultAsk) {
-
-        if(isDefaultAsk) {
+        if (isDefaultAsk) {
             BraveSetDefaultBrowserUtils.showBraveSetDefaultBrowserDialog(this, false);
         } else {
             showSearchBoxTooltip();
@@ -1009,15 +994,14 @@
     }
 
     private void showSearchBoxTooltip() {
-
         OnboardingPrefManager.getInstance().setOnboardingSearchBoxTooltip(false);
-        
+
         HighlightView highlightView = new HighlightView(this, null);
         highlightView.setColor(ContextCompat.getColor(this, R.color.brave_stats_data_saved_color));
         ViewGroup viewGroup = findViewById(android.R.id.content);
-        View anchorView = (View) findViewById(R.id.url_bar);//location_bar);
+        View anchorView = (View) findViewById(R.id.url_bar); // location_bar);
         float padding = (float) dpToPx(this, 16);
-        
+
         Handler handler = new Handler();
         handler.postDelayed(() -> {
             PopupWindowTooltip popupWindowTooltip =
@@ -1044,16 +1028,6 @@
             highlightView.setHighlightItem(item);
             popupWindowTooltip.show();
         }, 500);
-=======
-    public void setNewTabPageManager(NewTabPageManager manager) {
-        mNewTabPageManager = manager;
-    }
-
-    public void focusSearchBox() {
-        if (mNewTabPageManager != null) {
-            mNewTabPageManager.focusSearchBox(false, null);
-        }
->>>>>>> e6ba06ee
     }
 
     public void OnRewardsPanelDismiss() {
@@ -1220,8 +1194,8 @@
             BraveSetDefaultBrowserUtils.setBraveDefaultSuccess();
         }
 
-        if(requestCode == BraveSetDefaultBrowserUtils.DEFAULT_BROWSER_ROLE_REQUEST_CODE && OnboardingPrefManager.getInstance().isOnboardingSearchBoxTooltip()) {
-
+        if (requestCode == BraveSetDefaultBrowserUtils.DEFAULT_BROWSER_ROLE_REQUEST_CODE
+                && OnboardingPrefManager.getInstance().isOnboardingSearchBoxTooltip()) {
             showSearchBoxTooltip();
         }
         super.onActivityResult(requestCode, resultCode, data);
