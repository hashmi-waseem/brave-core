--- conflicted
+++ resolved
@@ -111,19 +111,11 @@
             imageCreditCorrection = isLandscape ? (int) (pxHeight * (isCompensate ? 0.48 : 0.54))
                                                 : (int) (pxHeight * (isCompensate ? 0.60 : 0.30));
 
-<<<<<<< HEAD
             if (height > 0) {
                 widgetCompensation = dpToPx(activity, 80);
             } else {
                 widgetCompensation = dpToPx(activity, -22);
             }
-=======
-            if(height>0) {
-                widgetCompensation = dpToPx(activity, 80);
-            } else {
-                widgetCompensation = dpToPx(activity, -22);
-           }
->>>>>>> 2f381bb4
 
             if (ntpImage instanceof BackgroundImage) {
                 if (!isTablet) {
@@ -192,10 +184,6 @@
                 LinearLayout.LayoutParams.MATCH_PARENT, LinearLayout.LayoutParams.WRAP_CONTENT);
 
         if (ChromeFeatureList.isEnabled(BraveFeatureList.BRAVE_NEWS)) {
-<<<<<<< HEAD
-=======
-
->>>>>>> 2f381bb4
             int topMargin = correctImageCreditLayoutTopPosition(ntpImage, height);
             imageCreditLayoutParams.setMargins(0, topMargin, 0, 10);
 
