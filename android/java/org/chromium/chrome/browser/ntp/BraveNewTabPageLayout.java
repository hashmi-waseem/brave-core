/* Copyright (c) 2019 The Brave Authors. All rights reserved.
 * This Source Code Form is subject to the terms of the Mozilla Public
 * License, v. 2.0. If a copy of the MPL was not distributed with this file,
 * You can obtain one at http://mozilla.org/MPL/2.0/. */

package org.chromium.chrome.browser.ntp;

import static org.chromium.ui.base.ViewUtils.dpToPx;

import android.annotation.SuppressLint;
import android.app.Activity;
import android.content.Context;
import android.content.Intent;
import android.content.SharedPreferences;
import android.content.pm.ActivityInfo;
import android.content.res.ColorStateList;
import android.content.res.Configuration;
import android.graphics.Bitmap;
import android.graphics.Color;
import android.graphics.Point;
import android.graphics.Rect;
import android.graphics.drawable.BitmapDrawable;
import android.net.Uri;
import android.os.Build;
import android.os.Handler;
import android.text.Html;
import android.text.Spannable;
import android.text.SpannableStringBuilder;
import android.text.TextUtils;
import android.util.AttributeSet;
import android.util.DisplayMetrics;
import android.view.ContextMenu;
import android.view.Display;
import android.view.GestureDetector;
import android.view.Gravity;
import android.view.LayoutInflater;
import android.view.MenuItem;
import android.view.MotionEvent;
import android.view.View;
import android.view.ViewGroup;
import android.view.ViewTreeObserver;
import android.widget.Button;
import android.widget.FrameLayout;
import android.widget.ImageView;
import android.widget.LinearLayout;
import android.widget.ProgressBar;
import android.widget.RelativeLayout;
import android.widget.ScrollView;
import android.widget.TextView;

import androidx.annotation.NonNull;
import androidx.cardview.widget.CardView;
import androidx.core.widget.ImageViewCompat;
import androidx.fragment.app.Fragment;
import androidx.fragment.app.FragmentManager;
import androidx.recyclerview.widget.LinearLayoutManager;
import androidx.recyclerview.widget.RecyclerView;
import androidx.viewpager.widget.ViewPager;

import com.airbnb.lottie.LottieAnimationView;
import com.bumptech.glide.Glide;
import com.google.android.material.floatingactionbutton.FloatingActionButton;

import org.json.JSONException;

import org.chromium.base.ContextUtils;
import org.chromium.base.Log;
import org.chromium.base.ThreadUtils;
import org.chromium.base.supplier.Supplier;
import org.chromium.base.task.AsyncTask;
import org.chromium.brave_news.mojom.Article;
import org.chromium.brave_news.mojom.BraveNewsController;
import org.chromium.brave_news.mojom.CardType;
import org.chromium.brave_news.mojom.DisplayAd;
import org.chromium.brave_news.mojom.FeedItem;
import org.chromium.brave_news.mojom.FeedItemMetadata;
import org.chromium.brave_news.mojom.FeedPage;
import org.chromium.brave_news.mojom.FeedPageItem;
import org.chromium.chrome.R;
import org.chromium.chrome.browser.BraveAdsNativeHelper;
import org.chromium.chrome.browser.BraveFeatureList;
import org.chromium.chrome.browser.BraveRewardsHelper;
import org.chromium.chrome.browser.InternetConnection;
import org.chromium.chrome.browser.QRCodeShareDialogFragment;
import org.chromium.chrome.browser.app.BraveActivity;
import org.chromium.chrome.browser.brave_news.BraveNewsAdapterFeedCard;
import org.chromium.chrome.browser.brave_news.BraveNewsControllerFactory;
import org.chromium.chrome.browser.brave_news.BraveNewsUtils;
import org.chromium.chrome.browser.brave_news.LinearLayoutManagerWrapper;
import org.chromium.chrome.browser.brave_news.models.FeedItemCard;
import org.chromium.chrome.browser.brave_news.models.FeedItemsCard;
import org.chromium.chrome.browser.brave_stats.BraveStatsUtil;
import org.chromium.chrome.browser.compositor.CompositorViewHolder;
import org.chromium.chrome.browser.custom_layout.VerticalViewPager;
import org.chromium.chrome.browser.explore_sites.ExploreSitesBridge;
import org.chromium.chrome.browser.feed.FeedSurfaceScrollDelegate;
import org.chromium.chrome.browser.flags.ChromeFeatureList;
import org.chromium.chrome.browser.lifecycle.ActivityLifecycleDispatcher;
import org.chromium.chrome.browser.local_database.DatabaseHelper;
import org.chromium.chrome.browser.local_database.TopSiteTable;
import org.chromium.chrome.browser.native_page.ContextMenuManager;
import org.chromium.chrome.browser.night_mode.GlobalNightModeStateProviderHolder;
import org.chromium.chrome.browser.ntp.NewTabPageLayout;
import org.chromium.chrome.browser.ntp_background_images.NTPBackgroundImagesBridge;
import org.chromium.chrome.browser.ntp_background_images.model.BackgroundImage;
import org.chromium.chrome.browser.ntp_background_images.model.NTPImage;
import org.chromium.chrome.browser.ntp_background_images.model.SponsoredTab;
import org.chromium.chrome.browser.ntp_background_images.model.TopSite;
import org.chromium.chrome.browser.ntp_background_images.model.Wallpaper;
import org.chromium.chrome.browser.ntp_background_images.util.FetchWallpaperWorkerTask;
import org.chromium.chrome.browser.ntp_background_images.util.NTPUtil;
import org.chromium.chrome.browser.ntp_background_images.util.NewTabPageListener;
import org.chromium.chrome.browser.ntp_background_images.util.SponsoredImageUtil;
import org.chromium.chrome.browser.offlinepages.DownloadUiActionFlags;
import org.chromium.chrome.browser.offlinepages.OfflinePageBridge;
import org.chromium.chrome.browser.offlinepages.RequestCoordinatorBridge;
import org.chromium.chrome.browser.onboarding.OnboardingPrefManager;
import org.chromium.chrome.browser.preferences.BravePref;
import org.chromium.chrome.browser.preferences.BravePrefServiceBridge;
import org.chromium.chrome.browser.preferences.BravePreferenceKeys;
import org.chromium.chrome.browser.preferences.SharedPreferencesManager;
import org.chromium.chrome.browser.profiles.Profile;
import org.chromium.chrome.browser.settings.BraveNewsPreferences;
import org.chromium.chrome.browser.settings.SettingsLauncherImpl;
import org.chromium.chrome.browser.suggestions.tile.TileGroup;
import org.chromium.chrome.browser.sync.settings.BraveManageSyncSettings;
import org.chromium.chrome.browser.tab.Tab;
import org.chromium.chrome.browser.tab.TabAttributes;
import org.chromium.chrome.browser.tab.TabImpl;
import org.chromium.chrome.browser.util.ConfigurationUtils;
import org.chromium.chrome.browser.util.PackageUtils;
import org.chromium.chrome.browser.util.TabUtils;
import org.chromium.components.browser_ui.settings.SettingsLauncher;
import org.chromium.components.browser_ui.widget.displaystyle.UiConfig;
import org.chromium.components.embedder_support.util.UrlUtilities;
import org.chromium.components.user_prefs.UserPrefs;
import org.chromium.mojo.bindings.ConnectionErrorHandler;
import org.chromium.mojo.system.MojoException;
import org.chromium.ui.base.WindowAndroid;
import org.chromium.ui.widget.Toast;

import java.util.ArrayList;
import java.util.List;
import java.util.Map;
import java.util.Timer;
import java.util.TimerTask;
import java.util.TreeMap;
import java.util.UUID;
import java.util.concurrent.CopyOnWriteArrayList;
import java.util.concurrent.ExecutorService;
import java.util.concurrent.Executors;

public class BraveNewTabPageLayout extends NewTabPageLayout implements ConnectionErrorHandler {
    private static final String TAG = "BraveNewTabPageView";
    private static final String BRAVE_REF_URL = "https://brave.com/r/";
    private static final String BRAVE_LEARN_MORE_URL =
            "https://brave.com/privacy/browser/#brave-today";
    private static final int ITEMS_PER_PAGE = 18;
    private static final int MINIMUM_VISIBLE_HEIGHT_THRESHOLD = 50;

    private View mBraveStatsViewFallBackLayout;

    private ImageView mBgImageView;
    private Profile mProfile;
    private BraveNewTabPageLayout mNtpContent;
    private LinearLayout mParentLayout;

    private SponsoredTab sponsoredTab;

    private BitmapDrawable imageDrawable;

    private FetchWallpaperWorkerTask mWorkerTask;
    private boolean isFromBottomSheet;
    private NTPBackgroundImagesBridge mNTPBackgroundImagesBridge;
    private ViewGroup mainLayout;
    private DatabaseHelper mDatabaseHelper;

    private ViewGroup mSiteSectionView;
    private TileGroup mTileGroup;
    private LottieAnimationView mBadgeAnimationView;

    private Tab mTab;
    private Activity mActivity;
    private LinearLayout superReferralSitesLayout;
    private TextView mTopsiteErrorMessage;

    // Brave news
    private BraveNewsAdapterFeedCard mAdapterFeedCard;
    private FrameLayout mOptinButton;
    private TextView mOptinText;
    private LinearLayout mOptinLayout;
    private TextView mOptinLearnMore;
    private ImageView mOptinClose;
    private CopyOnWriteArrayList<FeedItemsCard> mNewsItemsFeedCard =
            new CopyOnWriteArrayList<FeedItemsCard>();
    private LinearLayout mContainer;
    private RecyclerView mRecyclerView;
    private TextView mLoading;
    private View mLoadingView;
    private View mFeedSpinner;
    private ScrollView mParentScrollView;
    private ViewGroup mImageCreditLayout;
    private ViewGroup mSettingsBar;
    private ViewGroup mNewContentButton;
    private boolean isScrolled;
    private NTPImage mNtpImageGlobal;
    private boolean mSettingsBarIsClickable;
    private BraveNewsController mBraveNewsController;

    private ViewGroup mCompositorView;

    private long mStartCardViewTime;
    private long mEndCardViewTime;
    private String mCreativeInstanceId;
    private String mUuid;
    //@TODO alex make an enum
    private String mCardType;
    private int mItemPosition;
    private FeedItemsCard mVisibleCard;
    private boolean mIsNewsOn;
    private boolean mIsShowOptin;
    private boolean mIsShowNewsOn;
    private int mmViewedNewsCardsCount;

    private boolean mIsFeedLoaded;
    private CopyOnWriteArrayList<FeedItemsCard> mExistingNewsFeedObject;
    private int mPrevScrollPosition;
    private static int mFirstVisibleCard;
    private String mFeedHash;
    private SharedPreferencesManager.Observer mPreferenceObserver;
    private int mTouchX;
    private int mTouchY;
    private boolean mTouchScroll;
    private boolean mComesFromNewTab;

    private Supplier<Tab> mTabProvider;

    public BraveNewTabPageLayout(Context context, AttributeSet attrs) {
        super(context, attrs);
        mProfile = Profile.getLastUsedRegularProfile();
        mNTPBackgroundImagesBridge = NTPBackgroundImagesBridge.getInstance(mProfile);
        mNTPBackgroundImagesBridge.setNewTabPageListener(newTabPageListener);
        mDatabaseHelper = DatabaseHelper.getInstance();
    }

    @Override
    protected void onFinishInflate() {
        super.onFinishInflate();
        mComesFromNewTab = false;
        mTouchScroll = false;

        NTPUtil.showBREBottomBanner(this);

        if (ChromeFeatureList.isEnabled(BraveFeatureList.BRAVE_NEWS)) {
            SharedPreferences sharedPreferences = ContextUtils.getAppSharedPreferences();

            mIsNewsOn = BravePrefServiceBridge.getInstance().getNewsOptIn();
            mIsShowOptin = sharedPreferences.getBoolean(BraveNewsPreferences.PREF_SHOW_OPTIN, true);
            mIsShowNewsOn = BravePrefServiceBridge.getInstance().getShowNews();

            mFeedHash = "";
            InitBraveNewsController();

            mComesFromNewTab = BraveActivity.getBraveActivity().isComesFromNewTab();
            mIsFeedLoaded = BraveActivity.getBraveActivity().isLoadedFeed();
            mExistingNewsFeedObject = BraveActivity.getBraveActivity().getNewsItemsFeedCards();
            mPrevScrollPosition = 1;

            if (mIsNewsOn && mIsShowNewsOn && mIsFeedLoaded && mExistingNewsFeedObject != null) {
                mNewsItemsFeedCard = mExistingNewsFeedObject;
            }

            if (BraveActivity.getBraveActivity() != null && mIsNewsOn) {
                Tab tab = BraveActivity.getBraveActivity().getActivityTab();
                if ((tab != null && tab.getUrl().getSpec() != null
                            && UrlUtilities.isNTPUrl(tab.getUrl().getSpec()))
                        || mComesFromNewTab) {
                    BraveActivity.getBraveActivity().inflateNewsSettingsBar();
                } else {
                    //  remove settings bar
                    BraveActivity.getBraveActivity().removeSettingsBar();
                    if (tab != null) {
                        SharedPreferencesManager.getInstance().writeInt(
                                Integer.toString(tab.getId()), mPrevScrollPosition);
                    }
                }
            }
        }
    }

    private void showFallBackNTPLayout() {
        if (mBraveStatsViewFallBackLayout != null
                && mBraveStatsViewFallBackLayout.getParent() != null) {
            ((ViewGroup) mBraveStatsViewFallBackLayout.getParent())
                    .removeView(mBraveStatsViewFallBackLayout);
        }
        LayoutInflater inflater =
                (LayoutInflater) mActivity.getSystemService(Context.LAYOUT_INFLATER_SERVICE);
        mBraveStatsViewFallBackLayout = inflater.inflate(R.layout.brave_stats_layout, null);
        LinearLayout.LayoutParams layoutParams = new LinearLayout.LayoutParams(
            new LinearLayout.LayoutParams(
                LinearLayout.LayoutParams.MATCH_PARENT,
                LinearLayout.LayoutParams.WRAP_CONTENT));
        layoutParams.setMargins(dpToPx(mActivity, 16), dpToPx(mActivity, 16), dpToPx(mActivity, 16),
                dpToPx(mActivity, 16));
        mBraveStatsViewFallBackLayout.setLayoutParams(layoutParams);
        mBraveStatsViewFallBackLayout.requestLayout();

        mBraveStatsViewFallBackLayout.findViewById(R.id.brave_stats_title_layout)
                .setVisibility(View.GONE);
        mBraveStatsViewFallBackLayout.setOnClickListener(new View.OnClickListener() {
            @Override
            @SuppressLint("SourceLockedOrientationActivity")
            public void onClick(View v) {
                mActivity.setRequestedOrientation(ActivityInfo.SCREEN_ORIENTATION_PORTRAIT);
                checkForBraveStats();
            }
        });
        BraveStatsUtil.updateBraveStatsLayout(mBraveStatsViewFallBackLayout);
        mainLayout.addView(mBraveStatsViewFallBackLayout, 0);

        int insertionPoint = mainLayout.indexOfChild(findViewById(R.id.ntp_middle_spacer)) + 1;
        if (mSiteSectionView.getParent() != null) {
            ((ViewGroup) mSiteSectionView.getParent()).removeView(mSiteSectionView);
        }
        mainLayout.addView(mSiteSectionView, insertionPoint);
    }

    protected void updateTileGridPlaceholderVisibility() {
        // This function is kept empty to avoid placeholder implementation
    }

    private boolean shouldShowSuperReferral() {
        return mNTPBackgroundImagesBridge.isSuperReferral()
                && NTPBackgroundImagesBridge.enableSponsoredImages()
                && Build.VERSION.SDK_INT >= Build.VERSION_CODES.M;
    }

    private void checkForBraveStats() {
        if (OnboardingPrefManager.getInstance().isBraveStatsEnabled()) {
            BraveStatsUtil.showBraveStats();
        } else {
            ((BraveActivity)mActivity).showOnboardingV2(true);
        }
    }

    @SuppressLint("VisibleForTests")
    protected void insertSiteSectionView() {
        mainLayout = findViewById(R.id.ntp_main_layout);

        mSiteSectionView = NewTabPageLayout.inflateSiteSection(mainLayout);
        ViewGroup.LayoutParams layoutParams = mSiteSectionView.getLayoutParams();
        layoutParams.width = ViewGroup.LayoutParams.WRAP_CONTENT;
        // If the explore sites section exists as its own section, then space it more closely.
        int variation = ExploreSitesBridge.getVariation();
        if (ExploreSitesBridge.isEnabled(variation)) {
            ((MarginLayoutParams) layoutParams).bottomMargin =
                getResources().getDimensionPixelOffset(
                    R.dimen.tile_grid_layout_vertical_spacing);
        }
        mSiteSectionView.setLayoutParams(layoutParams);
    }

    @Override
    protected void onAttachedToWindow() {
        super.onAttachedToWindow();
        if (sponsoredTab == null) {
            initilizeSponsoredTab();
        }
        checkAndShowNTPImage(false);
        mNTPBackgroundImagesBridge.addObserver(mNTPBackgroundImageServiceObserver);
        if (PackageUtils.isFirstInstall(mActivity)
                && !OnboardingPrefManager.getInstance().isNewOnboardingShown()
                && OnboardingPrefManager.getInstance().isP3aOnboardingShown()) {
            ((BraveActivity)mActivity).showOnboardingV2(false);
        }
        if (OnboardingPrefManager.getInstance().isFromNotification() ) {
            ((BraveActivity)mActivity).showOnboardingV2(false);
            OnboardingPrefManager.getInstance().setFromNotification(false);
        }
        if (mBadgeAnimationView != null
                && !OnboardingPrefManager.getInstance().shouldShowBadgeAnimation()) {
            mBadgeAnimationView.setVisibility(View.INVISIBLE);
        }
        int appOpenCount = SharedPreferencesManager.getInstance().readInt(
                BravePreferenceKeys.BRAVE_APP_OPEN_COUNT);

        if (ChromeFeatureList.isEnabled(BraveFeatureList.BRAVE_NEWS)) {
            if (mSettingsBar != null) {
                mSettingsBar.setAlpha(0f);
                mSettingsBar.setVisibility(View.INVISIBLE);
            }
            InitBraveNewsController();
            initNews();

            if (BraveActivity.getBraveActivity() != null && mIsNewsOn) {
                Tab tab = BraveActivity.getBraveActivity().getActivityTab();
                if (tab != null && tab.getUrl().getSpec() != null
                        && UrlUtilities.isNTPUrl(tab.getUrl().getSpec())) {
                    BraveActivity.getBraveActivity().inflateNewsSettingsBar();
                    mSettingsBar =
                            (LinearLayout) mCompositorView.findViewById(R.id.news_settings_bar);
                    if (mSettingsBar != null) {
                        mSettingsBar.setVisibility(View.VISIBLE);
                    }
                    mNewContentButton = (RelativeLayout) mCompositorView.findViewById(
                            R.id.new_content_layout_id);
                } else {
                    if (tab != null) {
                    }
                    if (!mComesFromNewTab) {
                        BraveActivity.getBraveActivity().removeSettingsBar();
                    }
                }
            }
            initPreferenceObserver();
            if (mPreferenceObserver != null) {
                SharedPreferencesManager.getInstance().addObserver(mPreferenceObserver);
            }
        }
        showFallBackNTPLayout();
    }

    private void initPreferenceObserver() {
        mPreferenceObserver = (key) -> {
            if (TextUtils.equals(key, BravePreferenceKeys.BRAVE_NEWS_CHANGE_SOURCE)) {
                if (mNewContentButton != null) {
                    mNewContentButton.setVisibility(View.VISIBLE);
                } else {
                    mNewContentButton = mCompositorView.findViewById(R.id.new_content_layout_id);
                    if (mNewContentButton != null) {
                        mNewContentButton.setVisibility(View.VISIBLE);
                    }
                }
            } else if (TextUtils.equals(key, BravePreferenceKeys.BRAVE_NEWS_PREF_SHOW_NEWS)) {
                if (BravePrefServiceBridge.getInstance().getShowNews()) {
                    if (BraveActivity.getBraveActivity() != null) {
                        BraveActivity.getBraveActivity().inflateNewsSettingsBar();
                    }
                }
                refreshFeed();
            } else if (TextUtils.equals(key, BravePreferenceKeys.BRAVE_NEWS_PREF_TURN_ON_NEWS)) {
                mIsNewsOn = BravePrefServiceBridge.getInstance().getNewsOptIn();
                SharedPreferences sharedPreferences = ContextUtils.getAppSharedPreferences();
                mIsShowOptin =
                        sharedPreferences.getBoolean(BraveNewsPreferences.PREF_SHOW_OPTIN, false);
                mIsShowNewsOn = BravePrefServiceBridge.getInstance().getShowNews();
                if ((!mIsNewsOn && mIsShowOptin) || (mIsNewsOn && !mIsShowOptin)) {
                    SharedPreferences.Editor sharedPreferencesEditor = sharedPreferences.edit();
                    sharedPreferencesEditor.putBoolean(BraveNewsPreferences.PREF_SHOW_OPTIN, true);
                    sharedPreferencesEditor.apply();
                    mOptinLayout.setVisibility(View.VISIBLE);
                    mRecyclerView.setVisibility(View.GONE);
                    initNews();
                }
            }
        };
    }

    @Override
    protected void onDetachedFromWindow() {
        if (mWorkerTask != null && mWorkerTask.getStatus() == AsyncTask.Status.RUNNING) {
            mWorkerTask.cancel(true);
            mWorkerTask = null;
        }

        if (!isFromBottomSheet) {
            setBackgroundResource(0);
            if (imageDrawable != null && imageDrawable.getBitmap() != null && !imageDrawable.getBitmap().isRecycled()) {
                imageDrawable.getBitmap().recycle();
            }
        }
        mNTPBackgroundImagesBridge.removeObserver(mNTPBackgroundImageServiceObserver);

        if (ChromeFeatureList.isEnabled(BraveFeatureList.BRAVE_NEWS)) {
            if (mNewsItemsFeedCard != null && mNewsItemsFeedCard.size() > 0) {
                if (BraveActivity.getBraveActivity() != null) {
                    BraveActivity.getBraveActivity().setNewsItemsFeedCards(mNewsItemsFeedCard);
                }
            }
            mTouchScroll = false;

            if (mSettingsBar != null) {
                mSettingsBar.setVisibility(View.INVISIBLE);
                mSettingsBar.setAlpha(0f);
                if (BraveActivity.getBraveActivity() != null) {
                    BraveActivity.getBraveActivity().removeSettingsBar();
                }
            }

            if (mNewContentButton != null) {
                mNewContentButton.setVisibility(View.INVISIBLE);
            }

            if (mBraveNewsController != null) {
                mBraveNewsController.close();
                mBraveNewsController = null;
            }

            // removes preference observer
            SharedPreferencesManager.getInstance().removeObserver(mPreferenceObserver);
            mPreferenceObserver = null;
        }
        super.onDetachedFromWindow();
    }

    @Override
    public void onConfigurationChanged(Configuration newConfig) {
        if (sponsoredTab != null && NTPUtil.shouldEnableNTPFeature()) {
            if (mBgImageView != null && !ChromeFeatureList.isEnabled(BraveFeatureList.BRAVE_NEWS)) {
                // We need to redraw image to fit parent properly
                mBgImageView.setImageResource(android.R.color.transparent);
            }
            NTPImage ntpImage = sponsoredTab.getTabNTPImage(false);
            if (ntpImage == null) {
                sponsoredTab.setNTPImage(SponsoredImageUtil.getBackgroundImage());
            } else if (ntpImage instanceof Wallpaper) {
                Wallpaper mWallpaper = (Wallpaper) ntpImage;
                if (mWallpaper == null) {
                    sponsoredTab.setNTPImage(SponsoredImageUtil.getBackgroundImage());
                }
            }
            checkForNonDisruptiveBanner(ntpImage);
            super.onConfigurationChanged(newConfig);
            showNTPImage(ntpImage);
        } else {
            super.onConfigurationChanged(newConfig);
        }
    }

    private ViewGroup getView(int id) {
        ViewGroup view = findViewById(id);
        return findViewById(id);
    }

    // corrects position of image credit and for the loading spinner. Used when News is active
    private void correctPosition(boolean toTop) {
        DisplayMetrics displayMetrics = getResources().getDisplayMetrics();
        float dpHeight = displayMetrics.heightPixels / displayMetrics.density;
        int pxHeight = dpToPx(mActivity, dpHeight);

        boolean isTablet = ConfigurationUtils.isTablet(mActivity);
        boolean isLandscape = ConfigurationUtils.isLandscape(mActivity);

        if (mImageCreditLayout == null || mFeedSpinner == null) {
            mImageCreditLayout = findViewById(R.id.image_credit_layout);
            mFeedSpinner = findViewById(R.id.feed_spinner);
        }
        if (mImageCreditLayout != null) {
            LinearLayout.LayoutParams linearLayoutParams =
                    (LinearLayout.LayoutParams) mImageCreditLayout.getLayoutParams();

            int imageCreditCorrection =
                    NTPUtil.correctImageCreditLayoutTopPosition(mNtpImageGlobal);

            if (toTop) {
                imageCreditCorrection = 0;
            }
            linearLayoutParams.setMargins(0, imageCreditCorrection, 0, 0);
            if (mImageCreditLayout != null) {
                mImageCreditLayout.setLayoutParams(linearLayoutParams);
            }
            mImageCreditLayout.requestLayout();
        }

        if (mFeedSpinner != null) {
            FrameLayout.LayoutParams feedSpinnerParams =
                    (FrameLayout.LayoutParams) mFeedSpinner.getLayoutParams();
            FrameLayout bottomToolbar = (FrameLayout) findViewById(R.id.bottom_toolbar);
            feedSpinnerParams.topMargin = (int) (dpHeight - 30);
            mFeedSpinner.setLayoutParams(feedSpinnerParams);
        }
    }

    private void getFeed() {
        ExecutorService executors = Executors.newFixedThreadPool(1);

        InitBraveNewsController();

        Runnable runnable = new Runnable() {
            @Override
            public void run() {
                mBraveNewsController.getFeed((feed) -> {
                    if (feed == null) {
                        processFeed();
                        return;
                    }
                    try {
                        mFeedHash = feed.hash;
                        mNewsItemsFeedCard.clear();
                        mAdapterFeedCard.notifyItemRangeRemoved(0, mNewsItemsFeedCard.size());
                        SharedPreferencesManager.getInstance().writeString(
                                BravePreferenceKeys.BRAVE_NEWS_FEED_HASH, feed.hash);
                        if (feed.featuredItem != null) {
                            // process Featured item
                            FeedItem featuredItem = feed.featuredItem;
                            FeedItemsCard featuredItemsCard = new FeedItemsCard();

                            FeedItemMetadata featuredItemMetaData = new FeedItemMetadata();
                            Article featuredArticle = featuredItem.getArticle();
                            FeedItemMetadata featuredArticleData = featuredArticle.data;

                            FeedItemCard featuredItemCard = new FeedItemCard();
                            List<FeedItemCard> featuredCardItems = new ArrayList<>();

                            featuredItemsCard.setCardType(CardType.HEADLINE);
                            featuredItemsCard.setUuid(UUID.randomUUID().toString());

                            featuredItemCard.setFeedItem(featuredItem);
                            featuredCardItems.add(featuredItemCard);

                            featuredItemsCard.setFeedItems(featuredCardItems);
                            mNewsItemsFeedCard.add(featuredItemsCard);
                        }

                        // adds empty card to trigger Display ad call for the second card, when the
                        // user starts scrolling
                        FeedItemsCard displayAdCard = new FeedItemsCard();
                        DisplayAd displayAd = new DisplayAd();
                        displayAdCard.setCardType(CardType.DISPLAY_AD);
                        displayAdCard.setDisplayAd(displayAd);
                        displayAdCard.setUuid(UUID.randomUUID().toString());
                        mNewsItemsFeedCard.add(displayAdCard);

                        // start page loop
                        int noPages = 0;
                        int itemIndex = 0;
                        int totalPages = feed.pages.length;
                        for (FeedPage page : feed.pages) {
                            for (FeedPageItem cardData : page.items) {
                                // if for any reason we get an empty object, unless it's a
                                // DISPLAY_AD we skip it
                                if (cardData.cardType != CardType.DISPLAY_AD) {
                                    if (cardData.items.length == 0) {
                                        continue;
                                    }
                                }
                                FeedItemsCard feedItemsCard = new FeedItemsCard();

                                feedItemsCard.setCardType(cardData.cardType);
                                feedItemsCard.setUuid(UUID.randomUUID().toString());
                                List<FeedItemCard> cardItems = new ArrayList<>();
                                for (FeedItem item : cardData.items) {
                                    FeedItemMetadata itemMetaData = new FeedItemMetadata();
                                    FeedItemCard feedItemCard = new FeedItemCard();
                                    feedItemCard.setFeedItem(item);

                                    cardItems.add(feedItemCard);

                                    feedItemsCard.setFeedItems(cardItems);
                                }
                                mNewsItemsFeedCard.add(feedItemsCard);
                            }
                        } // end page loop
                        processFeed();

                        new Handler().postDelayed(new Runnable() {
                            @Override
                            public void run() {
                                mParentScrollView.scrollTo(0, 0);
                                mRecyclerView.scrollToPosition(0);
                                if (mImageCreditLayout != null) {
                                    mImageCreditLayout.setVisibility(View.VISIBLE);
                                    mImageCreditLayout.setAlpha(1);
                                }
                            }
                        }, 300);

                        BraveActivity.getBraveActivity().setNewsItemsFeedCards(mNewsItemsFeedCard);
                        BraveActivity.getBraveActivity().setLoadedFeed(true);
                    } catch (Exception e) {
                        e.printStackTrace();
                    }
                });
            }
        };
        executors.submit(runnable);
    }

    private void refreshFeed() {
        mIsShowNewsOn = BravePrefServiceBridge.getInstance().getShowNews();
        if (!mIsShowNewsOn) {
            correctPosition(false);
            if (mRecyclerView != null) {
                mRecyclerView.setVisibility(View.GONE);
            }
            if (mNewContentButton != null) {
                mNewContentButton.setVisibility(View.INVISIBLE);
            }
            mImageCreditLayout.setAlpha(1.0f);
            return;
        } else {
            mAdapterFeedCard = new BraveNewsAdapterFeedCard(
                    mActivity, Glide.with(mActivity), mNewsItemsFeedCard, mBraveNewsController);
            mRecyclerView.setAdapter(mAdapterFeedCard);

            mImageCreditLayout.setVisibility(View.VISIBLE);
            mImageCreditLayout.setAlpha(1.0f);
            SharedPreferencesManager.getInstance().removeObserver(mPreferenceObserver);
            initPreferenceObserver();
            if (mPreferenceObserver != null) {
                SharedPreferencesManager.getInstance().addObserver(mPreferenceObserver);
            }
        }
        if (mIsShowNewsOn && BravePrefServiceBridge.getInstance().getNewsOptIn()) {
            getFeed();
        }
    }

    @SuppressLint("ClickableViewAccessibility")
    private void initNews() {
        mSettingsBarIsClickable = false;
        mRecyclerView = findViewById(R.id.newsRecycler);
        mContainer = (LinearLayout) findViewById(R.id.ntp_main_layout);
        mOptinButton = findViewById(R.id.optin_button);
        mOptinClose = findViewById(R.id.close_optin);
        mOptinLearnMore = findViewById(R.id.optin_learnmore);
        mOptinLayout = findViewById(R.id.optin_layout_id);
        mOptinText = findViewById(R.id.optin_button_text);
        mLoading = findViewById(R.id.loading);
        mLoadingView = findViewById(R.id.optin_loading_spinner);
        mFeedSpinner = findViewById(R.id.feed_spinner);
        mParentLayout = (LinearLayout) findViewById(R.id.parent_layout);
        mNtpContent = (BraveNewTabPageLayout) findViewById(R.id.ntp_content);
        mTouchX = -200;
        mTouchScroll = false;

        SharedPreferencesManager.getInstance().writeBoolean(
                BravePreferenceKeys.BRAVE_NEWS_CHANGE_SOURCE, false);
        // init Brave news parameters
        mStartCardViewTime = 0;
        mEndCardViewTime = 0;
        mCreativeInstanceId = "";
        mUuid = "";
        //@TODO alex make an enum
        mCardType = "";
        mItemPosition = 0;
        mVisibleCard = null;

        ViewGroup.LayoutParams recyclerviewParams = mRecyclerView.getLayoutParams();
        recyclerviewParams.height = (ConfigurationUtils.isTablet(mActivity)
                                            && !ConfigurationUtils.isLandscape(mActivity))
                ? (int) dpToPx(mActivity, 1500)
                : (int) dpToPx(mActivity, 800);

        mRecyclerView.setLayoutParams(recyclerviewParams);

        if (mOptinLayout != null) {
            mLoadingView.setVisibility(View.GONE);
            mOptinLayout.setVisibility(View.GONE);
        }

        mRecyclerView.setDrawingCacheEnabled(true);
        mRecyclerView.setDrawingCacheQuality(View.DRAWING_CACHE_QUALITY_HIGH);
        mRecyclerView.setItemAnimator(null);

        mRecyclerView.setVisibility(View.GONE);

        mAdapterFeedCard = new BraveNewsAdapterFeedCard(
                mActivity, Glide.with(mActivity), mNewsItemsFeedCard, mBraveNewsController);
        mRecyclerView.setAdapter(mAdapterFeedCard);

        // Used to prevent a recyclerView layout bug
        mRecyclerView.setLayoutManager(
                new LinearLayoutManagerWrapper(mActivity, LinearLayoutManager.VERTICAL, false));

        mParentScrollView = (ScrollView) mNtpContent.getParent();

        ViewGroup rootView = (ViewGroup) mParentScrollView.getParent();
        rootView.setFocusableInTouchMode(true);
        mCompositorView = (ViewGroup) rootView.getParent();

        mImageCreditLayout = findViewById(R.id.image_credit_layout);

        SharedPreferences sharedPreferences = ContextUtils.getAppSharedPreferences();

        mIsNewsOn = BravePrefServiceBridge.getInstance().getNewsOptIn();
        mIsShowOptin = sharedPreferences.getBoolean(BraveNewsPreferences.PREF_SHOW_OPTIN, false);
        mIsShowNewsOn = BravePrefServiceBridge.getInstance().getShowNews();

        if ((!mIsNewsOn && mIsShowOptin) || (mIsNewsOn && mIsShowOptin)) {
            SharedPreferences.Editor sharedPreferencesEditor = sharedPreferences.edit();
            sharedPreferencesEditor.putBoolean(BraveNewsPreferences.PREF_SHOW_OPTIN, true);
            sharedPreferencesEditor.apply();
            mOptinLayout.setVisibility(View.VISIBLE);
        } else if (mIsShowNewsOn && mIsNewsOn) {
            if (mOptinLayout != null) {
                mOptinLayout.setVisibility(View.GONE);
            }
            mParentLayout.removeView(mOptinLayout);
            mFeedSpinner.setVisibility(View.VISIBLE);

            boolean isFeedLoaded = BraveActivity.getBraveActivity().isLoadedFeed();
            boolean isFromNewTab = BraveActivity.getBraveActivity().isComesFromNewTab();

            CopyOnWriteArrayList<FeedItemsCard> existingNewsFeedObject =
                    BraveActivity.getBraveActivity().getNewsItemsFeedCards();
            Tab tab = BraveActivity.getBraveActivity().getActivityTab();
            int prevScrollPosition = (tab != null)
                    ? SharedPreferencesManager.getInstance().readInt(Integer.toString(tab.getId()))
                    : 0;

            mmViewedNewsCardsCount = (tab != null) ? SharedPreferencesManager.getInstance().readInt(
                                             "mViewedNewsCardsCount_" + tab.getId())
                                                   : 0;
            if (prevScrollPosition == 0) {
                isFeedLoaded = false;
                existingNewsFeedObject = null;
                mmViewedNewsCardsCount = 0;
            }

            if (!isFeedLoaded || isFromNewTab) {
                getFeed();
                if (tab != null) {
                    SharedPreferencesManager.getInstance().writeInt(
                            Integer.toString(tab.getId()), 1);
                }
                // Brave News interaction started
                if (mBraveNewsController != null) {
                    mBraveNewsController.onInteractionSessionStarted();
                }
            } else {
                if (mActivity == null) {
                    mActivity = BraveActivity.getBraveActivity();
                }
                processFeed();

                if (mRecyclerView != null) {
                    mRecyclerView.post(new Runnable() {
                        @Override
                        public void run() {
                            int scrollPosition = prevScrollPosition + 1;
                            if (prevScrollPosition <= 1) {
                                scrollPosition = 2;
                            }
                            final int scrollPositionFinal = scrollPosition;
                            if (mParentScrollView != null) {
                                mRecyclerView.scrollToPosition(scrollPositionFinal);
                                if (scrollPositionFinal == 2) {
                                    mParentScrollView.scrollTo(0, 0);
                                    mImageCreditLayout.setAlpha(1.0f);
                                    mImageCreditLayout.requestLayout();
                                }
                            }
                            if (mRecyclerView.getLayoutManager().findViewByPosition(0) != null) {
                                correctPosition(false);
                            }
                        }
                    });
                }
            }
        } else {
            if (mOptinLayout != null) {
                mOptinLayout.setVisibility(View.GONE);
            }
        }

        ViewTreeObserver parentScrollViewObserver = mParentScrollView.getViewTreeObserver();
        mParentScrollView.getViewTreeObserver().addOnScrollChangedListener(
                new ViewTreeObserver.OnScrollChangedListener() {
                    @Override
                    public void onScrollChanged() {
                        try {
                            int scrollY = mParentScrollView.getScrollY();
                            isScrolled = false;
                            float value = (float) scrollY / mParentScrollView.getMaxScrollAmount();
                            if (value >= 1) {
                                value = 1;
                            }
                            float alpha = (float) (1 - value * 4);
                            if (alpha < 1f) {
                                mImageCreditLayout.setAlpha(alpha);
                                mImageCreditLayout.requestLayout();
                            }
                            if (BraveActivity.getBraveActivity() != null
                                    && BraveActivity.getBraveActivity().getActivityTab() != null) {
                                if (UrlUtilities.isNTPUrl(BraveActivity.getBraveActivity()
                                                                  .getActivityTab()
                                                                  .getUrl()
                                                                  .getSpec())) {
                                    if (mSettingsBar != null) {
                                        if (BraveActivity.getBraveActivity() != null) {
                                            BraveActivity.getBraveActivity()
                                                    .inflateNewsSettingsBar();
                                        }
                                        if (mSettingsBar.getVisibility() == View.VISIBLE) {
                                            if (value > 0.4) {
                                                mSettingsBar.setAlpha((float) (value + 0.5));
                                            } else if (value < 0.4
                                                    && mSettingsBar.getAlpha() > 0f) {
                                                mSettingsBar.setAlpha((float) (value - 0.2));
                                            } else if (value == 1
                                                    && mSettingsBar.getAlpha() >= 1f) {
                                                mSettingsBar.setAlpha(1);
                                                mSettingsBar.requestLayout();
                                            }
                                            if (mSettingsBar.getAlpha() >= 1) {
                                                isScrolled = true;
                                                mSettingsBarIsClickable = true;
                                            } else {
                                                mSettingsBarIsClickable = false;
                                            }
                                            if (mSettingsBar.getAlpha() <= 0) {
                                                mSettingsBar.setVisibility(View.INVISIBLE);
                                            }
                                        } else {
                                            boolean isFromNewTab = BraveActivity.getBraveActivity()
                                                                           .isComesFromNewTab();
                                            if (scrollY > 200 && (mTouchScroll || isFromNewTab)) {
                                                mSettingsBar.setVisibility(View.VISIBLE);
                                                mSettingsBar.setAlpha(1);
                                            }
                                        }
                                    }
                                }
                            }
                        } catch (Exception e) {
                            e.printStackTrace();
                        }
                    }
                });

<<<<<<< HEAD
        mParentScrollView.setOnTouchListener(new View.OnTouchListener() {
            @Override
            public boolean onTouch(View v, MotionEvent event) {
                mTouchX = (int) event.getX();
                mTouchY = (int) event.getY();
                int[] location = new int[2];
                ntpWidgetLayout.getLocationOnScreen(location);
                int widgetTopLeftX = location[0];
                int widgetTopLeftY = location[1];
                mTouchScroll = true;

                if (mTouchX > widgetTopLeftX
                        && mTouchX < widgetTopLeftX + ntpWidgetLayout.getWidth()
                        && (mTouchY > widgetTopLeftY
                                && mTouchY < widgetTopLeftY + ntpWidgetLayout.getHeight() + 50)) {
                    mParentScrollView.smoothScrollBy(0, 0);
                    mTouchWidget = true;
                    return true;
                }
                mTouchWidget = false;
                return false;
            }
        });

=======
>>>>>>> 06487d92
        parentScrollViewObserver.addOnGlobalLayoutListener(
                new ViewTreeObserver.OnGlobalLayoutListener() {
                    @Override
                    public void onGlobalLayout() {
                        try {
                            if (mSettingsBar != null) {
                                ImageView newsSettingsButton =
                                        (ImageView) mSettingsBar.findViewById(
                                                R.id.news_settings_button);
                                ViewTreeObserver.OnGlobalLayoutListener listener = this;
                                newsSettingsButton.setOnClickListener(new View.OnClickListener() {
                                    @Override
                                    public void onClick(View v) {
                                        if (mSettingsBarIsClickable
                                                || mSettingsBar.getAlpha() >= 1) {
                                            SettingsLauncher settingsLauncher =
                                                    new SettingsLauncherImpl();
                                            settingsLauncher.launchSettingsActivity(
                                                    getContext(), BraveNewsPreferences.class);
                                            mParentScrollView.getViewTreeObserver()
                                                    .removeOnGlobalLayoutListener(listener);
                                        }
                                    }
                                });

                                // Double tap on the settings bar to scroll back up
                                mSettingsBar.setOnTouchListener(new OnTouchListener() {
                                    private GestureDetector gestureDetector =
                                            new GestureDetector(mActivity,
                                                    new GestureDetector.SimpleOnGestureListener() {
                                                        @Override
                                                        public boolean onDoubleTap(MotionEvent e) {
                                                            correctPosition(false);
                                                            mParentScrollView.fullScroll(
                                                                    ScrollView.FOCUS_UP);
                                                            mRecyclerView.scrollToPosition(0);
                                                            return super.onDoubleTap(e);
                                                        }
                                                    });

                                    @Override
                                    public boolean onTouch(View v, MotionEvent event) {
                                        gestureDetector.onTouchEvent(event);
                                        return true;
                                    }
                                });

                                // to make sure that tap on the settings bar doesn't go through and
                                // trigger the article view
                                mSettingsBar.setOnClickListener(new View.OnClickListener() {
                                    @Override
                                    public void onClick(View v) {
                                        return;
                                    }
                                });
                            }

                            if (mNewContentButton != null) {
                                ProgressBar loadingSpinner =
                                        (ProgressBar) mNewContentButton.findViewById(
                                                R.id.new_content_loading_spinner);
                                TextView newContentButtonText =
                                        (TextView) mNewContentButton.findViewById(
                                                R.id.new_content_button_text);
                                mNewContentButton.setOnClickListener(new View.OnClickListener() {
                                    @Override
                                    public void onClick(View v) {
                                        //@TODO alex check why visibility change doesn't work
                                        newContentButtonText.setVisibility(View.INVISIBLE);
                                        loadingSpinner.setVisibility(View.VISIBLE);
                                        mNewContentButton.setClickable(false);
                                        SharedPreferencesManager.getInstance().writeBoolean(
                                                BravePreferenceKeys.BRAVE_NEWS_CHANGE_SOURCE,
                                                false);
                                        if (!mIsShowNewsOn) {
                                            mIsShowNewsOn = true;
                                        }
                                        isScrolled = false;
                                        refreshFeed();
                                        new Handler().postDelayed(new Runnable() {
                                            @Override
                                            public void run() {
                                                mParentScrollView.scrollTo(0, 0);
                                                mRecyclerView.scrollToPosition(0);
                                            }
                                        }, 300);

                                        newContentButtonText.setVisibility(View.VISIBLE);
                                        loadingSpinner.setVisibility(View.GONE);
                                        mNewContentButton.setClickable(true);
                                        mNewContentButton.setVisibility(View.INVISIBLE);
                                        if (mImageCreditLayout != null) {
                                            mImageCreditLayout.setVisibility(View.VISIBLE);
                                            mImageCreditLayout.setAlpha(1);
                                            mImageCreditLayout.requestLayout();
                                        }
                                    }
                                });
                            }
                        } catch (Exception e) {
                            Log.e("bn", "Exception  addOnGlobalLayoutListener e: " + e);
                        }
                    }
                });

        RecyclerView.LayoutManager manager = mRecyclerView.getLayoutManager();
        if (manager instanceof LinearLayoutManager) {
            LinearLayoutManager linearLayoutManager = (LinearLayoutManager) manager;
            mFirstVisibleCard = linearLayoutManager.findFirstVisibleItemPosition();
            mRecyclerView.addOnScrollListener(new RecyclerView.OnScrollListener() {
                private int lastFirstVisibleItem;

                @Override
                public void onScrollStateChanged(@NonNull RecyclerView recyclerView, int newState) {
                    super.onScrollStateChanged(recyclerView, newState);
                    int firstCompletelyVisibleItemPosition =
                            linearLayoutManager.findFirstCompletelyVisibleItemPosition();
                    if (newState == RecyclerView.SCROLL_STATE_DRAGGING) {
                        mEndCardViewTime = System.currentTimeMillis();
                        long timeDiff = mEndCardViewTime - mStartCardViewTime;
                        // if viewed for more than 100 ms send the event
                        if (timeDiff > BraveNewsUtils.BRAVE_NEWS_VIEWD_CARD_TIME) {
                            if (firstCompletelyVisibleItemPosition > 0) {
                                SharedPreferencesManager.getInstance().writeInt(
                                        Integer.toString(BraveActivity.getBraveActivity()
                                                                 .getActivityTab()
                                                                 .getId()),
                                        firstCompletelyVisibleItemPosition);
                            }
                            if (mVisibleCard != null) {
                                if (!mVisibleCard.isViewStatSent()) {
                                    // send viewed cards events
                                    if (mCardType.equals("promo")) {
                                        if (!mUuid.equals("") && !mCreativeInstanceId.equals("")) {
                                            mBraveNewsController.onPromotedItemView(
                                                    mUuid, mCreativeInstanceId);
                                        }
                                    } else if (mCardType.equals("displayad")) {
                                        if (mUuid != null && mCreativeInstanceId != null) {
                                            if (!mUuid.equals("")
                                                    && !mCreativeInstanceId.equals("")) {
                                                mBraveNewsController.onDisplayAdView(
                                                        mUuid, mCreativeInstanceId);
                                            }
                                        }
                                    } else {
                                        mmViewedNewsCardsCount++;
                                        SharedPreferencesManager.getInstance().writeInt(
                                                "mViewedNewsCardsCount_"
                                                        + BraveActivity.getBraveActivity()
                                                                  .getActivityTab()
                                                                  .getId(),
                                                mmViewedNewsCardsCount);

                                        if (mmViewedNewsCardsCount > 0) {
                                            mBraveNewsController.onSessionCardViewsCountChanged(
                                                    (short) mmViewedNewsCardsCount);
                                        }
                                    }
                                    mVisibleCard.setViewStatSent(true);
                                }
                            }
                        }
                    }

                    if (newState == RecyclerView.SCROLL_STATE_IDLE) {
                        mStartCardViewTime = System.currentTimeMillis();
                        int firstVisibleItemPosition =
                                linearLayoutManager.findFirstVisibleItemPosition();
                        int lastVisibleItemPosition =
                                linearLayoutManager.findLastVisibleItemPosition();

                        mFeedHash = SharedPreferencesManager.getInstance().readString(
                                BravePreferenceKeys.BRAVE_NEWS_FEED_HASH, "");
                        //@TODO alex optimize feed availability check
                        mBraveNewsController.isFeedUpdateAvailable(
                                mFeedHash, isNewsFeedAvailable -> {
                                    if (mNewContentButton != null) {
                                        if (isNewsFeedAvailable) {
                                            mNewContentButton.setVisibility(View.VISIBLE);
                                        } else {
                                            mNewContentButton.setVisibility(View.INVISIBLE);
                                        }
                                    }
                                });

                        for (int viewPosition = firstVisibleItemPosition;
                                viewPosition <= lastVisibleItemPosition; viewPosition++) {
                            View itemView = manager.findViewByPosition(viewPosition);
                            int visiblePercentage = (int) getVisibleHeightPercentage(itemView);
                            if (visiblePercentage >= MINIMUM_VISIBLE_HEIGHT_THRESHOLD) {
                                mVisibleCard = mNewsItemsFeedCard.get(viewPosition);
                                // get params for view PROMOTED_ARTICLE
                                if (mVisibleCard.getCardType() == CardType.PROMOTED_ARTICLE) {
                                    mItemPosition = viewPosition;
                                    mCreativeInstanceId =
                                            BraveNewsUtils.getPromotionIdItem(mVisibleCard);
                                    mUuid = mVisibleCard.getUuid();
                                    mCardType = "promo";
                                }
                                // get params for view DISPLAY_AD
                                if (mVisibleCard.getCardType() == CardType.DISPLAY_AD) {
                                    mItemPosition = viewPosition;
                                    DisplayAd currentDisplayAd = NTPUtil.getsCurrentDisplayAd();
                                    if (currentDisplayAd != null) {
                                        mCreativeInstanceId = currentDisplayAd != null
                                                ? currentDisplayAd.creativeInstanceId
                                                : "";
                                        mUuid = currentDisplayAd != null ? currentDisplayAd.uuid
                                                                         : "";
                                        mCardType = "displayad";
                                    }
                                }
                            }
                        }
                    }
                }

                @Override
                public void onScrolled(@NonNull RecyclerView recyclerView, int dx, int dy) {
                    super.onScrolled(recyclerView, dx, dy);

                    try {
                        int offset = recyclerView.computeVerticalScrollOffset();
                        mTouchScroll = true;
                        mFirstVisibleCard = linearLayoutManager.findFirstVisibleItemPosition();
                        mParentScrollView.scrollBy(0, offset + 2);

                    } catch (Exception e) {
                        Log.e("bn", "Exception onScrolled:" + e);
                    }
                }
            });
        }
        if (mOptinLayout != null) {
            mOptinClose.setOnClickListener(new View.OnClickListener() {
                @Override
                public void onClick(View v) {
                    SharedPreferences.Editor sharedPreferencesEditor = sharedPreferences.edit();
                    sharedPreferencesEditor.putBoolean(BraveNewsPreferences.PREF_SHOW_OPTIN, false);
                    sharedPreferencesEditor.apply();
                    correctPosition(false);
                    mParentScrollView.fullScroll(ScrollView.FOCUS_UP);
                    mImageCreditLayout.setAlpha(1.0f);
                    mOptinLayout.setVisibility(View.GONE);
                }
            });

            mOptinLearnMore.setOnClickListener(new View.OnClickListener() {
                @Override
                public void onClick(View v) {
                    TabUtils.openUrlInSameTab(BRAVE_LEARN_MORE_URL);
                }
            });

            mOptinButton.setOnClickListener(new View.OnClickListener() {
                @Override
                public void onClick(View v) {
                    mOptinButton.setClickable(false);
                    mOptinText.setVisibility(View.INVISIBLE);
                    mLoadingView.setVisibility(View.VISIBLE);

                    SharedPreferences.Editor sharedPreferencesEditor = sharedPreferences.edit();
                    sharedPreferencesEditor.putBoolean(BraveNewsPreferences.PREF_SHOW_OPTIN, false);
                    sharedPreferencesEditor.apply();
                    BravePrefServiceBridge.getInstance().setNewsOptIn(true);
                    BravePrefServiceBridge.getInstance().setShowNews(true);
                    if (BraveActivity.getBraveActivity() != null) {
                        BraveActivity.getBraveActivity().inflateNewsSettingsBar();
                        mSettingsBar =
                                (LinearLayout) mCompositorView.findViewById(R.id.news_settings_bar);
                        mSettingsBar.setVisibility(View.INVISIBLE);
                        mNewContentButton = (RelativeLayout) mCompositorView.findViewById(
                                R.id.new_content_layout_id);
                    }

                    getFeed();
                    mParentScrollView.fullScroll(ScrollView.FOCUS_UP);
                    mRecyclerView.scrollToPosition(0);
                }
            });
        }
    }

    private double getVisibleHeightPercentage(View view) {
        Rect itemRect = new Rect();
        double viewVisibleHeightPercentage = 0;
        if (view != null) {
            view.getLocalVisibleRect(itemRect);

            // Find the height of the item.
            double visibleHeight = itemRect.height();
            double height = view.getMeasuredHeight();

            viewVisibleHeightPercentage = ((visibleHeight / height) * 100);
        }

        return viewVisibleHeightPercentage;
    }

    private void processFeed() {
        mFeedSpinner.setVisibility(View.GONE);
        if (mOptinLayout != null) {
            mOptinLayout.setVisibility(View.GONE);
        }

        mContainer.setVisibility(View.VISIBLE);
        mRecyclerView.setVisibility(View.VISIBLE);

        if (mNewsItemsFeedCard != null && mNewsItemsFeedCard.size() > 0) {
            mAdapterFeedCard.notifyItemRangeInserted(0, mNewsItemsFeedCard.size());
        }

        isScrolled = true;

        if (BraveActivity.getBraveActivity() != null) {
            BraveActivity.getBraveActivity().setComesFromNewTab(false);
        }
    }

    @Override
    public void initialize(NewTabPageManager manager, Activity activity,
            TileGroup.Delegate tileGroupDelegate, boolean searchProviderHasLogo,
            boolean searchProviderIsGoogle, FeedSurfaceScrollDelegate scrollDelegate,
            ContextMenuManager contextMenuManager, UiConfig uiConfig, Supplier<Tab> tabProvider,
            ActivityLifecycleDispatcher lifecycleDispatcher, NewTabPageUma uma, boolean isIncognito,
            WindowAndroid windowAndroid) {
        super.initialize(manager, activity, tileGroupDelegate, searchProviderHasLogo,
                searchProviderIsGoogle, scrollDelegate, contextMenuManager, uiConfig, tabProvider,
                lifecycleDispatcher, uma, isIncognito, windowAndroid);

        assert (activity instanceof BraveActivity);
        mActivity = activity;
        mTabProvider = tabProvider;
        ((BraveActivity) mActivity).dismissShieldsTooltip();
    }

    private void showNTPImage(NTPImage ntpImage) {
        Display display = mActivity.getWindowManager().getDefaultDisplay();
        Point size = new Point();
        display.getSize(size);
        NTPUtil.updateOrientedUI(mActivity, this, size, ntpImage);
        ImageView mSponsoredLogo = (ImageView) findViewById(R.id.sponsored_logo);
        FloatingActionButton mSuperReferralLogo = (FloatingActionButton) findViewById(R.id.super_referral_logo);
        TextView mCreditText = (TextView) findViewById(R.id.credit_text);
        mNtpImageGlobal = ntpImage;
        if (ntpImage instanceof Wallpaper
                && NTPUtil.isReferralEnabled()
                && Build.VERSION.SDK_INT >= Build.VERSION_CODES.M) {
            setBackgroundImage(ntpImage);
            mSuperReferralLogo.setVisibility(View.VISIBLE);
            mCreditText.setVisibility(View.GONE);
            int floatingButtonIcon = R.drawable.ic_qr_code;
            mSuperReferralLogo.setImageResource(floatingButtonIcon);
            int floatingButtonIconColor =
                    GlobalNightModeStateProviderHolder.getInstance().isInNightMode()
                    ? android.R.color.white
                    : android.R.color.black;
            ImageViewCompat.setImageTintList(mSuperReferralLogo,
                    ColorStateList.valueOf(getResources().getColor(floatingButtonIconColor)));
            mSuperReferralLogo.setOnClickListener(new View.OnClickListener() {
                @Override
                public void onClick(View view) {
                    QRCodeShareDialogFragment mQRCodeShareDialogFragment =
                            new QRCodeShareDialogFragment();
                    mQRCodeShareDialogFragment.setQRCodeText(
                            BRAVE_REF_URL + mNTPBackgroundImagesBridge.getSuperReferralCode());
                    mQRCodeShareDialogFragment.show(
                            ((BraveActivity) mActivity).getSupportFragmentManager(),
                            "QRCodeShareDialogFragment");
                }
            });
        } else if (UserPrefs.get(Profile.getLastUsedRegularProfile()).getBoolean(
                       BravePref.NEW_TAB_PAGE_SHOW_BACKGROUND_IMAGE)
                   && sponsoredTab != null
                   && NTPUtil.shouldEnableNTPFeature()) {
            setBackgroundImage(ntpImage);
            if (ntpImage instanceof BackgroundImage) {
                BackgroundImage backgroundImage = (BackgroundImage) ntpImage;
                mSponsoredLogo.setVisibility(View.GONE);
                mSuperReferralLogo.setVisibility(View.GONE);

                if (backgroundImage.getImageCredit() != null) {
                    String imageCreditStr = String.format(getResources().getString(R.string.photo_by, backgroundImage.getImageCredit().getName()));

                    SpannableStringBuilder spannableString = new SpannableStringBuilder(imageCreditStr);
                    spannableString.setSpan(
                        new android.text.style.StyleSpan(android.graphics.Typeface.BOLD),
                        ((imageCreditStr.length() - 1)
                         - (backgroundImage.getImageCredit().getName().length() - 1)),
                        imageCreditStr.length(), Spannable.SPAN_EXCLUSIVE_EXCLUSIVE);

                    mCreditText.setText(spannableString);
                    mCreditText.setVisibility(View.VISIBLE);

                    mCreditText.setOnClickListener(new View.OnClickListener() {
                        @Override
                        public void onClick(View view) {
                            if (backgroundImage.getImageCredit() != null) {
                                TabUtils.openUrlInSameTab(
                                        backgroundImage.getImageCredit().getUrl());
                            }
                        }
                    });
                }
            }
        }
    }

    private void setBackgroundImage(NTPImage ntpImage) {
        mBgImageView = (ImageView) findViewById(R.id.bg_image_view);
        mBgImageView.setScaleType(ImageView.ScaleType.MATRIX);

        DisplayMetrics displayMetrics = new DisplayMetrics();
        mActivity.getWindowManager().getDefaultDisplay().getMetrics(displayMetrics);
        int mDeviceHeight = displayMetrics.heightPixels;
        int mDeviceWidth = displayMetrics.widthPixels;

        ViewTreeObserver observer = mBgImageView.getViewTreeObserver();
        observer.addOnGlobalLayoutListener(new ViewTreeObserver.OnGlobalLayoutListener() {
            @Override
            public void onGlobalLayout() {
                mWorkerTask = new FetchWallpaperWorkerTask(
                        ntpImage, mDeviceWidth, mDeviceHeight, wallpaperRetrievedCallback);
                mWorkerTask.executeOnExecutor(AsyncTask.THREAD_POOL_EXECUTOR);

                mBgImageView.getViewTreeObserver().removeOnGlobalLayoutListener(this);
            }
        });
    }

    private void checkForNonDisruptiveBanner(NTPImage ntpImage) {
        int brOption = NTPUtil.checkForNonDisruptiveBanner(ntpImage, sponsoredTab);
        if (SponsoredImageUtil.BR_INVALID_OPTION != brOption && !NTPUtil.isReferralEnabled()
                && ((!BraveAdsNativeHelper.nativeIsBraveAdsEnabled(
                             Profile.getLastUsedRegularProfile())
                            && BraveRewardsHelper.shouldShowBraveRewardsOnboardingModal())
                        || BraveAdsNativeHelper.nativeIsBraveAdsEnabled(
                                Profile.getLastUsedRegularProfile()))
                && (!mIsShowOptin && !mIsShowNewsOn)) {
            NTPUtil.showNonDisruptiveBanner((BraveActivity) mActivity, this, brOption,
                                             sponsoredTab, newTabPageListener);
        }
    }

    private void checkAndShowNTPImage(boolean isReset) {
        NTPImage ntpImage = sponsoredTab.getTabNTPImage(isReset);
        if (ntpImage == null) {
            sponsoredTab.setNTPImage(SponsoredImageUtil.getBackgroundImage());
        } else if (ntpImage instanceof Wallpaper) {
            Wallpaper mWallpaper = (Wallpaper) ntpImage;
            if (mWallpaper == null) {
                sponsoredTab.setNTPImage(SponsoredImageUtil.getBackgroundImage());
            }
        }
        checkForNonDisruptiveBanner(ntpImage);
        showNTPImage(ntpImage);
    }

    private void initilizeSponsoredTab() {
        if (TabAttributes.from(getTab()).get(String.valueOf(getTabImpl().getId())) == null) {
            SponsoredTab mSponsoredTab = new SponsoredTab(mNTPBackgroundImagesBridge);
            TabAttributes.from(getTab()).set(String.valueOf(getTabImpl().getId()), mSponsoredTab);
        }
        sponsoredTab = TabAttributes.from(getTab()).get(String.valueOf((getTabImpl()).getId()));
        if (shouldShowSuperReferral()) mNTPBackgroundImagesBridge.getTopSites();
    }

    private NewTabPageListener newTabPageListener = new NewTabPageListener() {
        @Override
        public void updateInteractableFlag(boolean isBottomSheet) {
            isFromBottomSheet = isBottomSheet;
        }

        @Override
        public void updateNTPImage() {
            if (sponsoredTab == null) {
                initilizeSponsoredTab();
            }
            checkAndShowNTPImage(false);
            mParentScrollView = (ScrollView) mNtpContent.getParent();
            ViewGroup rootView = (ViewGroup) mParentScrollView.getParent();
            rootView.setFocusableInTouchMode(true);
            CompositorViewHolder compositorView = (CompositorViewHolder) rootView.getParent();
            final int childCount = compositorView.getChildCount();
        }

        @Override
        public void updateTopSites(List<TopSite> topSites) {
            new AsyncTask<List<TopSiteTable>>() {
                @Override
                protected List<TopSiteTable> doInBackground() {
                    for (TopSite topSite : topSites) {
                        mDatabaseHelper.insertTopSite(topSite);
                    }
                    return mDatabaseHelper.getAllTopSites();
                }

                @Override
                protected void onPostExecute(List<TopSiteTable> topSites) {
                    assert ThreadUtils.runningOnUiThread();
                    if (isCancelled()) return;

                    loadTopSites(topSites);
                }
            }.executeOnExecutor(AsyncTask.THREAD_POOL_EXECUTOR);
        }

    };

    private NTPBackgroundImagesBridge.NTPBackgroundImageServiceObserver mNTPBackgroundImageServiceObserver = new NTPBackgroundImagesBridge.NTPBackgroundImageServiceObserver() {
        @Override
        public void onUpdated() {
            if (NTPUtil.isReferralEnabled()) {
                checkAndShowNTPImage(true);
                if (shouldShowSuperReferral()) {
                    mNTPBackgroundImagesBridge.getTopSites();
                }
            }
        } 
    };

    private FetchWallpaperWorkerTask.WallpaperRetrievedCallback
            wallpaperRetrievedCallback = new FetchWallpaperWorkerTask.WallpaperRetrievedCallback() {
        @Override
        public void bgWallpaperRetrieved(Bitmap bgWallpaper) {
            if (ChromeFeatureList.isEnabled(BraveFeatureList.BRAVE_NEWS)) {
                if (BraveActivity.getBraveActivity() != null && mTabProvider.get() != null
                        && !mTabProvider.get().isIncognito()) {
                    BraveActivity.getBraveActivity().setBackground(bgWallpaper);
                }
                try {
                    mParentScrollView = (ScrollView) mNtpContent.getParent();
                    if (mParentScrollView != null) {
                        ViewGroup rootView = (ViewGroup) mParentScrollView.getParent();

                        if (rootView != null) {
                            rootView.setFocusableInTouchMode(true);
                            ViewGroup compositorView = (ViewGroup) rootView.getParent();

                            if (BraveActivity.getBraveActivity() != null
                                    && BraveActivity.getBraveActivity().getActivityTab() != null
                                    && compositorView != null) {
                                if (UrlUtilities.isNTPUrl(BraveActivity.getBraveActivity()
                                                                  .getActivityTab()
                                                                  .getUrl()
                                                                  .getSpec())) {
                                    mPrevScrollPosition =
                                            SharedPreferencesManager.getInstance().readInt(
                                                    Integer.toString(
                                                            BraveActivity.getBraveActivity()
                                                                    .getActivityTab()
                                                                    .getId()));
                                    if (compositorView.getChildAt(2).getId()
                                            == R.id.news_settings_bar) {
                                        mSettingsBar = (LinearLayout) compositorView.getChildAt(2);
                                        mSettingsBar.setVisibility(View.INVISIBLE);
                                        mSettingsBar.setAlpha(0f);
                                    }
                                    if (compositorView.getChildAt(3).getId()
                                            == R.id.new_content_layout_id) {
                                        mNewContentButton =
                                                (RelativeLayout) compositorView.getChildAt(3);
                                        mNewContentButton.setVisibility(View.INVISIBLE);
                                    }
                                }
                            }
                        }
                    }
                } catch (Exception e) {
                    Log.e("bn", "crashinvestigation exception: " + e.getMessage());
                }

            } else {
                mBgImageView.setImageBitmap(bgWallpaper);
            }
        }

        @Override
        public void logoRetrieved(Wallpaper mWallpaper, Bitmap logoWallpaper) {
            if (!NTPUtil.isReferralEnabled()) {
                FloatingActionButton mSuperReferralLogo = (FloatingActionButton) findViewById(R.id.super_referral_logo);
                mSuperReferralLogo.setVisibility(View.GONE);

                ImageView sponsoredLogo = (ImageView) findViewById(R.id.sponsored_logo);
                sponsoredLogo.setVisibility(View.VISIBLE);
                sponsoredLogo.setImageBitmap(logoWallpaper);
                sponsoredLogo.setOnClickListener(new View.OnClickListener() {
                    @Override
                    public void onClick(View view) {
                        if (mWallpaper.getLogoDestinationUrl() != null) {
                            TabUtils.openUrlInSameTab(mWallpaper.getLogoDestinationUrl());
                            mNTPBackgroundImagesBridge.wallpaperLogoClicked(mWallpaper);
                        }
                    }
                });
            }
        }
    };

    private void loadTopSites(List<TopSiteTable> topSites) {
        superReferralSitesLayout = new LinearLayout(mActivity);
        superReferralSitesLayout.setWeightSum(1f);
        superReferralSitesLayout.setOrientation(LinearLayout.HORIZONTAL);
        superReferralSitesLayout.setBackgroundColor(
                mActivity.getResources().getColor(R.color.topsite_bg_color));

        LayoutInflater inflater = (LayoutInflater) mActivity.getSystemService(Context.LAYOUT_INFLATER_SERVICE);

        for (TopSiteTable topSite : topSites) {
            final View view = inflater.inflate(R.layout.suggestions_tile_view, null);

            TextView tileViewTitleTv = view.findViewById(R.id.tile_view_title);
            tileViewTitleTv.setText(topSite.getName());
            tileViewTitleTv.setTextColor(
                    getResources().getColor(R.color.brave_state_time_count_color));

            ImageView iconIv = view.findViewById(R.id.tile_view_icon);
            if (NTPUtil.imageCache.get(topSite.getDestinationUrl()) == null) {
                NTPUtil.imageCache.put(topSite.getDestinationUrl(), new java.lang.ref.SoftReference(NTPUtil.getTopSiteBitmap(topSite.getImagePath())));
            }
            iconIv.setImageBitmap(NTPUtil.imageCache.get(topSite.getDestinationUrl()).get());
            iconIv.setBackgroundColor(mActivity.getResources().getColor(android.R.color.white));
            iconIv.setClickable(false);

            view.setOnClickListener(new View.OnClickListener() {
                @Override
                public void onClick(View view) {
                    TabUtils.openUrlInSameTab(topSite.getDestinationUrl());
                }
            });

            view.setPadding(0, dpToPx(mActivity, 12), 0, 0);

            LinearLayout.LayoutParams layoutParams = new LinearLayout.LayoutParams(0, LinearLayout.LayoutParams.MATCH_PARENT);
            layoutParams.weight = 0.25f;
            layoutParams.gravity = Gravity.CENTER;
            view.setLayoutParams(layoutParams);
            view.setOnCreateContextMenuListener(new View.OnCreateContextMenuListener() {
                @Override
                public void onCreateContextMenu(ContextMenu menu, View v, ContextMenu.ContextMenuInfo menuInfo) {
                    menu.add(R.string.contextmenu_open_in_new_tab).setOnMenuItemClickListener(new MenuItem.OnMenuItemClickListener() {
                        @Override
                        public boolean onMenuItemClick(MenuItem item) {
                            TabUtils.openUrlInNewTab(false, topSite.getDestinationUrl());
                            return true;
                        }
                    });
                    menu.add(R.string.contextmenu_open_in_incognito_tab).setOnMenuItemClickListener(new MenuItem.OnMenuItemClickListener() {
                        @Override
                        public boolean onMenuItemClick(MenuItem item) {
                            TabUtils.openUrlInNewTab(true, topSite.getDestinationUrl());
                            return true;
                        }
                    });
                    menu.add(R.string.contextmenu_save_link).setOnMenuItemClickListener(new MenuItem.OnMenuItemClickListener() {
                        @Override
                        public boolean onMenuItemClick(MenuItem item) {
                            if (getTab() != null) {
                                OfflinePageBridge.getForProfile(mProfile).scheduleDownload(getTab().getWebContents(),
                                        OfflinePageBridge.NTP_SUGGESTIONS_NAMESPACE, topSite.getDestinationUrl(), DownloadUiActionFlags.ALL);
                            } else {
                                RequestCoordinatorBridge.getForProfile(mProfile).savePageLater(
                                    topSite.getDestinationUrl(), OfflinePageBridge.NTP_SUGGESTIONS_NAMESPACE, true /* userRequested */);
                            }
                            return true;
                        }
                    });
                    menu.add(R.string.remove).setOnMenuItemClickListener(new MenuItem.OnMenuItemClickListener() {
                        @Override
                        public boolean onMenuItemClick(MenuItem item) {
                            NTPUtil.imageCache.remove(topSite.getDestinationUrl());
                            mDatabaseHelper.deleteTopSite(topSite.getDestinationUrl());
                            NTPUtil.addToRemovedTopSite(topSite.getDestinationUrl());
                            superReferralSitesLayout.removeView(view);
                            return true;
                        }
                    });
                }
            });
            superReferralSitesLayout.addView(view);
        }
        showFallBackNTPLayout();
    }

    public void setTab(Tab tab) {
        mTab = tab;
    }

    private Tab getTab() {
        assert mTab != null;
        return mTab;
    }

    private TabImpl getTabImpl() {
        return (TabImpl) getTab();
    }

    @Override
    public void onTileCountChanged() {
        if (mTopsiteErrorMessage == null) {
            return;
        }

        boolean showPlaceholder =
                mTileGroup != null && mTileGroup.hasReceivedData() && mTileGroup.isEmpty();
        if (!showPlaceholder) {
            mTopsiteErrorMessage.setVisibility(View.GONE);
        } else {
            mTopsiteErrorMessage.setVisibility(View.VISIBLE);
        }
    }

    @Override
    public void onConnectionError(MojoException e) {
        if (mBraveNewsController != null) {
            mBraveNewsController.close();
        }
        mBraveNewsController = null;
        InitBraveNewsController();
    }

    private void InitBraveNewsController() {
        if (mBraveNewsController != null) {
            return;
        }

        mBraveNewsController =
                BraveNewsControllerFactory.getInstance().getBraveNewsController(this);
    }
}<|MERGE_RESOLUTION|>--- conflicted
+++ resolved
@@ -920,33 +920,6 @@
                     }
                 });
 
-<<<<<<< HEAD
-        mParentScrollView.setOnTouchListener(new View.OnTouchListener() {
-            @Override
-            public boolean onTouch(View v, MotionEvent event) {
-                mTouchX = (int) event.getX();
-                mTouchY = (int) event.getY();
-                int[] location = new int[2];
-                ntpWidgetLayout.getLocationOnScreen(location);
-                int widgetTopLeftX = location[0];
-                int widgetTopLeftY = location[1];
-                mTouchScroll = true;
-
-                if (mTouchX > widgetTopLeftX
-                        && mTouchX < widgetTopLeftX + ntpWidgetLayout.getWidth()
-                        && (mTouchY > widgetTopLeftY
-                                && mTouchY < widgetTopLeftY + ntpWidgetLayout.getHeight() + 50)) {
-                    mParentScrollView.smoothScrollBy(0, 0);
-                    mTouchWidget = true;
-                    return true;
-                }
-                mTouchWidget = false;
-                return false;
-            }
-        });
-
-=======
->>>>>>> 06487d92
         parentScrollViewObserver.addOnGlobalLayoutListener(
                 new ViewTreeObserver.OnGlobalLayoutListener() {
                     @Override
