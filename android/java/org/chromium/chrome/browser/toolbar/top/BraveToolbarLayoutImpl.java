/* Copyright (c) 2019 The Brave Authors. All rights reserved.
 * This Source Code Form is subject to the terms of the Mozilla Public
 * License, v. 2.0. If a copy of the MPL was not distributed with this file,
 * You can obtain one at http://mozilla.org/MPL/2.0/. */

package org.chromium.chrome.browser.toolbar.top;

import static org.chromium.ui.base.ViewUtils.dpToPx;
import android.animation.Animator;
import android.animation.ObjectAnimator;
import android.app.Dialog;
import android.content.Context;
import android.content.Intent;
import android.content.SharedPreferences;
import android.content.res.Configuration;
import android.content.res.Resources;
import android.graphics.Canvas;
import android.graphics.PorterDuff;
import android.graphics.drawable.Drawable;
import android.text.Spannable;
import android.text.SpannableString;
import android.text.SpannableStringBuilder;
import android.text.Spanned;
import android.text.TextPaint;
import android.text.method.LinkMovementMethod;
import android.text.style.ClickableSpan;
import android.text.style.ForegroundColorSpan;
import android.text.style.ImageSpan;
import android.util.AttributeSet;
import android.util.Pair;
import android.view.Gravity;
import android.view.View;
import android.view.View.OnClickListener;
import android.view.ViewGroup;
import android.view.Window;
import android.widget.Button;
import android.widget.FrameLayout;
import android.widget.ImageButton;
import android.widget.ImageView;
import android.widget.LinearLayout;
import android.widget.PopupWindow;
import android.widget.TextView;

import androidx.annotation.NonNull;
import androidx.appcompat.app.AlertDialog;
import androidx.appcompat.widget.AppCompatImageView;
import androidx.core.content.ContextCompat;
import androidx.core.content.res.ResourcesCompat;

import org.chromium.base.ApiCompatibilityUtils;
import org.chromium.base.BraveReflectionUtil;
import org.chromium.base.ContextUtils;
import org.chromium.base.Log;
import org.chromium.base.MathUtils;
import org.chromium.base.ThreadUtils;
import org.chromium.base.supplier.BooleanSupplier;
import org.chromium.base.supplier.ObservableSupplier;
import org.chromium.base.task.AsyncTask;
import org.chromium.chrome.R;
import org.chromium.chrome.browser.BraveAdsNativeHelper;
import org.chromium.chrome.browser.BraveFeatureList;
import org.chromium.chrome.browser.BraveRelaunchUtils;
import org.chromium.chrome.browser.BraveRewardsHelper;
import org.chromium.chrome.browser.BraveRewardsNativeWorker;
import org.chromium.chrome.browser.BraveRewardsObserver;
import org.chromium.chrome.browser.BraveRewardsPanelPopup;
import org.chromium.chrome.browser.app.BraveActivity;
import org.chromium.chrome.browser.brave_stats.BraveStatsUtil;
import org.chromium.chrome.browser.custom_layout.popup_window_tooltip.PopupWindowTooltip;
import org.chromium.chrome.browser.customtabs.CustomTabActivity;
import org.chromium.chrome.browser.customtabs.features.toolbar.CustomTabToolbar;
import org.chromium.chrome.browser.dialogs.BraveAdsSignupDialog;
import org.chromium.chrome.browser.flags.ChromeFeatureList;
import org.chromium.chrome.browser.lifecycle.ConfigurationChangedObserver;
import org.chromium.chrome.browser.local_database.BraveStatsTable;
import org.chromium.chrome.browser.local_database.DatabaseHelper;
import org.chromium.chrome.browser.local_database.SavedBandwidthTable;
import org.chromium.chrome.browser.notifications.retention.RetentionNotificationUtil;
import org.chromium.chrome.browser.ntp.NewTabPage;
import org.chromium.chrome.browser.omnibox.LocationBarCoordinator;
import org.chromium.chrome.browser.onboarding.BraveTalkOptInPopup;
import org.chromium.chrome.browser.onboarding.BraveTalkOptInPopupListener;
import org.chromium.chrome.browser.onboarding.OnboardingPrefManager;
import org.chromium.chrome.browser.onboarding.SearchActivity;
import org.chromium.chrome.browser.onboarding.v2.HighlightItem;
import org.chromium.chrome.browser.onboarding.v2.HighlightView;
import org.chromium.chrome.browser.preferences.BravePref;
import org.chromium.chrome.browser.preferences.BravePrefServiceBridge;
import org.chromium.chrome.browser.preferences.website.BraveShieldsContentSettings;
import org.chromium.chrome.browser.preferences.website.BraveShieldsContentSettingsObserver;
import org.chromium.chrome.browser.profiles.Profile;
import org.chromium.chrome.browser.rewards.BraveRewardsPanel;
import org.chromium.chrome.browser.settings.AppearancePreferences;
import org.chromium.chrome.browser.settings.BraveSearchEngineUtils;
import org.chromium.chrome.browser.shields.BraveShieldsHandler;
import org.chromium.chrome.browser.shields.BraveShieldsMenuObserver;
import org.chromium.chrome.browser.shields.BraveShieldsUtils;
import org.chromium.chrome.browser.shields.ShieldsTooltipEnum;
import org.chromium.chrome.browser.tab.Tab;
import org.chromium.chrome.browser.tab.TabImpl;
import org.chromium.chrome.browser.tab.TabSelectionType;
import org.chromium.chrome.browser.tabmodel.TabModelSelector;
import org.chromium.chrome.browser.tabmodel.TabModelSelectorTabModelObserver;
import org.chromium.chrome.browser.tabmodel.TabModelSelectorTabObserver;
import org.chromium.chrome.browser.theme.ThemeUtils;
import org.chromium.chrome.browser.toolbar.HomeButton;
import org.chromium.chrome.browser.toolbar.ToolbarColors;
import org.chromium.chrome.browser.toolbar.ToolbarDataProvider;
import org.chromium.chrome.browser.toolbar.ToolbarTabController;
import org.chromium.chrome.browser.toolbar.bottom.BottomToolbarVariationManager;
import org.chromium.chrome.browser.toolbar.menu_button.BraveMenuButtonCoordinator;
import org.chromium.chrome.browser.toolbar.menu_button.MenuButtonCoordinator;
import org.chromium.chrome.browser.toolbar.top.NavigationPopup.HistoryDelegate;
import org.chromium.chrome.browser.toolbar.top.ToolbarLayout;
import org.chromium.chrome.browser.toolbar.top.ToolbarTablet.OfflineDownloader;
import org.chromium.chrome.browser.util.PackageUtils;
import org.chromium.components.browser_ui.styles.ChromeColors;
import org.chromium.components.embedder_support.util.UrlConstants;
import org.chromium.components.embedder_support.util.UrlUtilities;
import org.chromium.components.url_formatter.UrlFormatter;
import org.chromium.components.user_prefs.UserPrefs;
import org.chromium.content_public.browser.NavigationHandle;
import org.chromium.ui.UiUtils;
import org.chromium.ui.interpolators.BakedBezierInterpolator;
import org.chromium.ui.widget.Toast;
import org.chromium.url.GURL;

import java.net.URL;
import java.util.ArrayList;
import java.util.Arrays;
import java.util.Calendar;
import java.util.Date;
import java.util.EnumSet;
import java.util.List;
import java.util.Locale;

public abstract class BraveToolbarLayoutImpl extends ToolbarLayout
        implements BraveToolbarLayout, OnClickListener, View.OnLongClickListener,
                   BraveRewardsObserver, BraveRewardsNativeWorker.PublisherObserver {
    public static final String PREF_HIDE_BRAVE_REWARDS_ICON = "hide_brave_rewards_icon";
    private static final String JAPAN_COUNTRY_CODE = "JP";
    private static final List<String> mBraveSearchEngineDefaultRegions =
            Arrays.asList("CA", "DE", "FR", "GB", "US");
    private static final long MB_10 = 10000000;
    private static final long MINUTES_10 = 10 * 60 * 1000;
    private static final int URL_FOCUS_TOOLBAR_BUTTONS_TRANSLATION_X_DP = 10;

    private DatabaseHelper mDatabaseHelper = DatabaseHelper.getInstance();

    private ImageButton mBraveShieldsButton;
    private ImageButton mBraveRewardsButton;
    private HomeButton mHomeButton;
    private FrameLayout mShieldsLayout;
    private FrameLayout mRewardsLayout;
    private BraveShieldsHandler mBraveShieldsHandler;
    private TabModelSelectorTabObserver mTabModelSelectorTabObserver;
    private TabModelSelectorTabModelObserver mTabModelSelectorTabModelObserver;
    private BraveRewardsNativeWorker mBraveRewardsNativeWorker;
    private BraveRewardsPanel mRewardsPopup;
    private BraveTalkOptInPopup mBraveTalkOptInPopup;
    private BraveShieldsContentSettings mBraveShieldsContentSettings;
    private BraveShieldsContentSettingsObserver mBraveShieldsContentSettingsObserver;
    private TextView mBraveRewardsNotificationsCount;
    private ImageView mBraveRewardsOnboardingIcon;
    private boolean mShieldsLayoutIsColorBackground;
    private int mCurrentToolbarColor;

    private boolean mIsPublisherVerified;
    private boolean mIsNotificationPosted;
    private boolean mIsInitialNotificationPosted; // initial red circle notification

    private PopupWindowTooltip mShieldsPopupWindowTooltip;

    private boolean mIsBottomToolbarVisible;

    public BraveToolbarLayoutImpl(Context context, AttributeSet attrs) {
        super(context, attrs);
    }

    @Override
    void destroy() {
        if (mBraveShieldsContentSettings != null) {
            mBraveShieldsContentSettings.removeObserver(mBraveShieldsContentSettingsObserver);
        }
        super.destroy();

        if (mBraveRewardsNativeWorker != null) {
            mBraveRewardsNativeWorker.RemoveObserver(this);
            mBraveRewardsNativeWorker.RemovePublisherObserver(this);
        }
    }

    @Override
    protected void onFinishInflate() {
        super.onFinishInflate();

        if (BraveReflectionUtil.EqualTypes(this.getClass(), ToolbarTablet.class)) {
            ImageButton forwardButton = findViewById(R.id.forward_button);
            if (forwardButton != null) {
                final Drawable forwardButtonDrawable = UiUtils.getTintedDrawable(getContext(),
                        R.drawable.btn_right_tablet, R.color.default_icon_color_tint_list);
                forwardButton.setImageDrawable(forwardButtonDrawable);
            }
        }

        mShieldsLayout = (FrameLayout) findViewById(R.id.brave_shields_button_layout);
        mRewardsLayout = (FrameLayout) findViewById(R.id.brave_rewards_button_layout);
        mBraveRewardsNotificationsCount = (TextView) findViewById(R.id.br_notifications_count);
        mBraveRewardsOnboardingIcon = findViewById(R.id.br_rewards_onboarding_icon);
        mBraveShieldsButton = (ImageButton) findViewById(R.id.brave_shields_button);
        mBraveRewardsButton = (ImageButton) findViewById(R.id.brave_rewards_button);
        mHomeButton = (HomeButton) findViewById(R.id.home_button);

        if (mHomeButton != null) {
            mHomeButton.setOnLongClickListener(this);
        }

        if (mBraveShieldsButton != null) {
            mBraveShieldsButton.setClickable(true);
            mBraveShieldsButton.setOnClickListener(this);
            mBraveShieldsButton.setOnLongClickListener(this);
        }

        if (mBraveRewardsButton != null) {
            mBraveRewardsButton.setClickable(true);
            mBraveRewardsButton.setOnClickListener(this);
            mBraveRewardsButton.setOnLongClickListener(this);
        }

        mBraveShieldsHandler = new BraveShieldsHandler(getContext());
        mBraveShieldsHandler.addObserver(new BraveShieldsMenuObserver() {
            @Override
            public void onMenuTopShieldsChanged(boolean isOn, boolean isTopShield) {
                Tab currentTab = getToolbarDataProvider().getTab();
                if (currentTab == null) {
                    return;
                }
                if (isTopShield) {
                    updateBraveShieldsButtonState(currentTab);
                }
                if (currentTab.isLoading()) {
                    currentTab.stopLoading();
                }
                currentTab.reloadIgnoringCache();
                if (null != mBraveShieldsHandler) {
                    // Clean the Bravery Panel
                    mBraveShieldsHandler.updateValues(0, 0, 0, 0);
                }
            }
        });
        mBraveShieldsContentSettingsObserver = new BraveShieldsContentSettingsObserver() {
            @Override
            public void blockEvent(int tabId, String block_type, String subresource) {
                mBraveShieldsHandler.addStat(tabId, block_type, subresource);
                Tab currentTab = getToolbarDataProvider().getTab();
                if (currentTab == null || currentTab.getId() != tabId) {
                    return;
                }
                mBraveShieldsHandler.updateValues(tabId);
                if (!isIncognito() && OnboardingPrefManager.getInstance().isBraveStatsEnabled()
                        && (block_type.equals(BraveShieldsContentSettings.RESOURCE_IDENTIFIER_ADS)
                                || block_type.equals(BraveShieldsContentSettings
                                                             .RESOURCE_IDENTIFIER_TRACKERS))) {
                    addStatsToDb(block_type, subresource, currentTab.getUrl().getSpec());
                }
            }

            @Override
            public void savedBandwidth(long savings) {
                if (!isIncognito() && OnboardingPrefManager.getInstance().isBraveStatsEnabled()) {
                    addSavedBandwidthToDb(savings);
                }
            }
        };
        // Initially show shields off image. Shields button state will be updated when tab is
        // shown and loading state is changed.
        updateBraveShieldsButtonState(null);
        if (BraveReflectionUtil.EqualTypes(this.getClass(), ToolbarPhone.class)) {
            if (getMenuButtonCoordinator() != null && isMenuButtonOnBottom()) {
                getMenuButtonCoordinator().setVisibility(false);
            }
        }

        if (BraveReflectionUtil.EqualTypes(this.getClass(), CustomTabToolbar.class)) {
            LinearLayout customActionButtons = findViewById(R.id.action_buttons);
            assert customActionButtons != null : "Something has changed in the upstream!";
            if (customActionButtons != null && mBraveShieldsButton != null) {
                ViewGroup.MarginLayoutParams braveShieldsButtonLayout =
                        (ViewGroup.MarginLayoutParams) mBraveShieldsButton.getLayoutParams();
                ViewGroup.MarginLayoutParams actionButtonsLayout =
                        (ViewGroup.MarginLayoutParams) customActionButtons.getLayoutParams();
                actionButtonsLayout.setMarginEnd(actionButtonsLayout.getMarginEnd()
                        + braveShieldsButtonLayout.getMarginEnd());
                customActionButtons.setLayoutParams(actionButtonsLayout);
            }
        }
    }

    @Override
    protected void onNativeLibraryReady() {
        super.onNativeLibraryReady();
        mBraveShieldsContentSettings = BraveShieldsContentSettings.getInstance();
        mBraveShieldsContentSettings.addObserver(mBraveShieldsContentSettingsObserver);

        SharedPreferences sharedPreferences = ContextUtils.getAppSharedPreferences();
        if (ChromeFeatureList.isEnabled(BraveFeatureList.BRAVE_REWARDS)
                && !BravePrefServiceBridge.getInstance().getSafetynetCheckFailed()
                && !sharedPreferences.getBoolean(
                        AppearancePreferences.PREF_HIDE_BRAVE_REWARDS_ICON, false)
                && mRewardsLayout != null) {
            mRewardsLayout.setVisibility(View.VISIBLE);
        }
        if (mShieldsLayout != null) {
            updateShieldsLayoutBackground(
                    !(mRewardsLayout != null && mRewardsLayout.getVisibility() == View.VISIBLE));
            mShieldsLayout.setVisibility(View.VISIBLE);
        }
        mBraveRewardsNativeWorker = BraveRewardsNativeWorker.getInstance();
        if (mBraveRewardsNativeWorker != null) {
            mBraveRewardsNativeWorker.AddObserver(this);
            mBraveRewardsNativeWorker.AddPublisherObserver(this);
            mBraveRewardsNativeWorker.TriggerOnNotifyFrontTabUrlChanged();
            mBraveRewardsNativeWorker.GetAllNotifications();
        }
    }

    @Override
    public void setTabModelSelector(TabModelSelector selector) {
        // We might miss events before calling setTabModelSelector, so we need
        // to proactively update the shields button state here, otherwise shields
        // might sometimes show as disabled while it is actually enabled.
        updateBraveShieldsButtonState(getToolbarDataProvider().getTab());
        mTabModelSelectorTabObserver = new TabModelSelectorTabObserver(selector) {
            @Override
            public void onShown(Tab tab, @TabSelectionType int type) {
                // Update shields button state when visible tab is changed.
                updateBraveShieldsButtonState(tab);
            }

            @Override
            public void onPageLoadStarted(Tab tab, GURL url) {
                if (getToolbarDataProvider().getTab() == tab) {
                    updateBraveShieldsButtonState(tab);
                }
                mBraveShieldsHandler.clearBraveShieldsCount(tab.getId());
                dismissShieldsTooltip();
            }

            @Override
            public void onPageLoadFinished(final Tab tab, GURL url) {
                if (getToolbarDataProvider().getTab() == tab) {
                    mBraveShieldsHandler.updateHost(url.getSpec());
                    updateBraveShieldsButtonState(tab);

                    /*Profile mProfile = Profile.getLastUsedRegularProfile();
                    long trackersBlockedCount =
                            BravePrefServiceBridge.getInstance().getTrackersBlockedCount(mProfile);
                    long adsBlockedCount =
                            BravePrefServiceBridge.getInstance().getAdsBlockedCount(mProfile);
                    long dataSaved = BravePrefServiceBridge.getInstance().getDataSaved(mProfile);
                    long estimatedMillisecondsSaved = (trackersBlockedCount + adsBlockedCount)
                            * BraveStatsUtil.MILLISECONDS_PER_ITEM;

                    if (!OnboardingPrefManager.getInstance().isAdsTrackersNotificationStarted()
                            && (trackersBlockedCount + adsBlockedCount) > 250
                            && PackageUtils.isFirstInstall(getContext())) {
                        RetentionNotificationUtil.scheduleNotification(
                                getContext(), RetentionNotificationUtil.BRAVE_STATS_ADS_TRACKERS);
                        OnboardingPrefManager.getInstance().setAdsTrackersNotificationStarted(true);
                    }

                    if (!OnboardingPrefManager.getInstance().isDataSavedNotificationStarted()
                            && dataSaved > MB_10 && PackageUtils.isFirstInstall(getContext())) {
                        RetentionNotificationUtil.scheduleNotification(
                                getContext(), RetentionNotificationUtil.BRAVE_STATS_DATA);
                        OnboardingPrefManager.getInstance().setDataSavedNotificationStarted(true);
                    }

                    if (!OnboardingPrefManager.getInstance().isTimeSavedNotificationStarted()
                            && estimatedMillisecondsSaved > MINUTES_10
                            && PackageUtils.isFirstInstall(getContext())) {
                        RetentionNotificationUtil.scheduleNotification(
                                getContext(), RetentionNotificationUtil.BRAVE_STATS_TIME);
                        OnboardingPrefManager.getInstance().setTimeSavedNotificationStarted(true);
                    }*/

                    if (mBraveShieldsButton != null && mBraveShieldsButton.isShown()
                            && mBraveShieldsHandler != null && !mBraveShieldsHandler.isShowing()) {
                        checkForTooltip(tab);
                    }
                }
            }

            @Override
            public void onDidFinishNavigation(Tab tab, NavigationHandle navigation) {
                if (getToolbarDataProvider().getTab() == tab && mBraveRewardsNativeWorker != null
                        && !tab.isIncognito()) {
                    mBraveRewardsNativeWorker.OnNotifyFrontTabUrlChanged(
                            tab.getId(), tab.getUrl().getSpec());
                }
                if (PackageUtils.isFirstInstall(getContext()) && tab.getUrl().getSpec() != null
                        && (tab.getUrl().getSpec().equals(BraveActivity.BRAVE_REWARDS_SETTINGS_URL))
                        && !BraveAdsNativeHelper.nativeIsBraveAdsEnabled(
                                Profile.getLastUsedRegularProfile())
                        && BraveRewardsHelper.shouldShowBraveRewardsOnboardingModal()
                        && ChromeFeatureList.isEnabled(BraveFeatureList.BRAVE_REWARDS)) {
                    showBraveRewardsOnboardingModal();
                    BraveRewardsHelper.updateBraveRewardsAppOpenCount();
                }
            }

            @Override
            public void onDestroyed(Tab tab) {
                mBraveShieldsHandler.removeStat(tab.getId());
            }
        };

        mTabModelSelectorTabModelObserver = new TabModelSelectorTabModelObserver(selector) {
            @Override
            public void didSelectTab(Tab tab, @TabSelectionType int type, int lastId) {
                if (getToolbarDataProvider().getTab() == tab && mBraveRewardsNativeWorker != null
                        && !tab.isIncognito()) {
                    mBraveRewardsNativeWorker.OnNotifyFrontTabUrlChanged(
                            tab.getId(), tab.getUrl().getSpec());
                }
            }
        };
    }

    private void checkForTooltip(Tab tab) {
        String host = mBraveShieldsHandler.getDomainName(tab.getUrl().getSpec());
        if (!BraveShieldsUtils.isTooltipShown) {
            mBraveShieldsHandler.loadDisconnectEntityList();
            if (!BraveShieldsUtils.hasShieldsTooltipShown(BraveShieldsUtils.PREF_SHIELDS_TOOLTIP)
                    && mBraveShieldsHandler.getTrackersBlockedCount(tab.getId())
                                    + mBraveShieldsHandler.getAdsBlockedCount(tab.getId())
                            > 0) {
                showTooltip(ShieldsTooltipEnum.ONE_TIME_ADS_TRACKER_BLOCKED_TOOLTIP,
                        BraveShieldsUtils.PREF_SHIELDS_TOOLTIP, host,
                        mBraveShieldsHandler.getBlockerNamesList(tab.getId()));
            } else if (!BraveShieldsUtils.hasShieldsTooltipShown(
                               BraveShieldsUtils.PREF_SHIELDS_VIDEO_ADS_BLOCKED_TOOLTIP)
                    && shouldShowVideoTooltip(tab.getUrl().getSpec())) {
                showTooltip(ShieldsTooltipEnum.VIDEO_ADS_BLOCKED_TOOLTIP,
                        BraveShieldsUtils.PREF_SHIELDS_VIDEO_ADS_BLOCKED_TOOLTIP, host,
                        mBraveShieldsHandler.getBlockerNamesList(tab.getId()));
            } else if (!BraveShieldsUtils.hasShieldsTooltipShown(
                               BraveShieldsUtils.PREF_SHIELDS_ADS_TRACKER_BLOCKED_TOOLTIP)
                    && mBraveShieldsHandler.getTrackersBlockedCount(tab.getId())
                                    + mBraveShieldsHandler.getAdsBlockedCount(tab.getId())
                            > 10) {
                showTooltip(ShieldsTooltipEnum.ADS_TRACKER_BLOCKED_TOOLTIP,
                        BraveShieldsUtils.PREF_SHIELDS_ADS_TRACKER_BLOCKED_TOOLTIP, host,
                        mBraveShieldsHandler.getBlockerNamesList(tab.getId()));
            } else if (!BraveShieldsUtils.hasShieldsTooltipShown(
                               BraveShieldsUtils.PREF_SHIELDS_HTTPS_UPGRADE_TOOLTIP)
                    && mBraveShieldsHandler.getHttpsUpgradeCount(tab.getId()) > 0) {
                showTooltip(ShieldsTooltipEnum.HTTPS_UPGRADE_TOOLTIP,
                        BraveShieldsUtils.PREF_SHIELDS_HTTPS_UPGRADE_TOOLTIP, host,
                        mBraveShieldsHandler.getBlockerNamesList(tab.getId()));
            } else {
                int trackersPlusAdsBlocked =
                        mBraveShieldsHandler.getTrackersBlockedCount(tab.getId())
                        + mBraveShieldsHandler.getAdsBlockedCount(tab.getId());
                chooseStatsShareTier(tab, trackersPlusAdsBlocked, host);
            }
        }
    }

    private void chooseStatsShareTier(Tab tab, int trackersPlusAdsBlocked, String host) {
        String countryCode = Locale.getDefault().getCountry();

        // the tooltip for stats sharing is shown only for Japan
        if (!countryCode.equals(JAPAN_COUNTRY_CODE)) {
            return;
        }

        // double check if the shields button is shown to prevent situations like showing the
        // tooltip on new tabs
        if (mBraveShieldsButton == null || !mBraveShieldsButton.isShown()
                || BraveActivity.getBraveActivity() == null
                || BraveActivity.getBraveActivity().getActivityTab() == null
                || UrlUtilities.isNTPUrl(
                        BraveActivity.getBraveActivity().getActivityTab().getUrl().getSpec())) {
            return;
        }

        int totalBlocked =
                Math.round(Float.parseFloat(BraveStatsUtil.getAdsTrackersBlocked().first.trim()));
        // show after BraveShieldsUtils.BRAVE_BLOCKED_SHOW_DIFF (20) blocked stuff above the TIER
        // threshold
        if (!BraveShieldsUtils.hasShieldsTooltipShown(
                    BraveShieldsUtils.PREF_SHARE_SHIELDS_TOOLTIP_TIER1)
                && (totalBlocked >= BraveShieldsUtils.BRAVE_BLOCKED_TIER1
                                        + BraveShieldsUtils.BRAVE_BLOCKED_SHOW_DIFF
                        && totalBlocked < BraveShieldsUtils.BRAVE_BLOCKED_TIER2)) {
            showTooltip(ShieldsTooltipEnum.BRAVE_SHARE_STATS_TIER1_TOOLTIP,
                    BraveShieldsUtils.PREF_SHARE_SHIELDS_TOOLTIP_TIER1, host,
                    mBraveShieldsHandler.getBlockerNamesList(tab.getId()));
        } else if (!BraveShieldsUtils.hasShieldsTooltipShown(
                           BraveShieldsUtils.PREF_SHARE_SHIELDS_TOOLTIP_TIER2)
                && (totalBlocked >= BraveShieldsUtils.BRAVE_BLOCKED_TIER2
                                        + BraveShieldsUtils.BRAVE_BLOCKED_SHOW_DIFF
                        && totalBlocked < BraveShieldsUtils.BRAVE_BLOCKED_TIER3)) {
            showTooltip(ShieldsTooltipEnum.BRAVE_SHARE_STATS_TIER2_TOOLTIP,
                    BraveShieldsUtils.PREF_SHARE_SHIELDS_TOOLTIP_TIER2, host,
                    mBraveShieldsHandler.getBlockerNamesList(tab.getId()));
        } else if (!BraveShieldsUtils.hasShieldsTooltipShown(
                           BraveShieldsUtils.PREF_SHARE_SHIELDS_TOOLTIP_TIER3)
                && (totalBlocked >= BraveShieldsUtils.BRAVE_BLOCKED_TIER3
                                        + BraveShieldsUtils.BRAVE_BLOCKED_SHOW_DIFF
                        && totalBlocked < BraveShieldsUtils.BRAVE_BLOCKED_TIER4)) {
            showTooltip(ShieldsTooltipEnum.BRAVE_SHARE_STATS_TIER3_TOOLTIP,
                    BraveShieldsUtils.PREF_SHARE_SHIELDS_TOOLTIP_TIER3, host,
                    mBraveShieldsHandler.getBlockerNamesList(tab.getId()));
        } else if (!BraveShieldsUtils.hasShieldsTooltipShown(
                           BraveShieldsUtils.PREF_SHARE_SHIELDS_TOOLTIP_TIER4)
                && (totalBlocked >= BraveShieldsUtils.BRAVE_BLOCKED_TIER4
                                        + BraveShieldsUtils.BRAVE_BLOCKED_SHOW_DIFF
                        && totalBlocked < BraveShieldsUtils.BRAVE_BLOCKED_TIER5)) {
            showTooltip(ShieldsTooltipEnum.BRAVE_SHARE_STATS_TIER4_TOOLTIP,
                    BraveShieldsUtils.PREF_SHARE_SHIELDS_TOOLTIP_TIER4, host,
                    mBraveShieldsHandler.getBlockerNamesList(tab.getId()));
        } else if (!BraveShieldsUtils.hasShieldsTooltipShown(
                           BraveShieldsUtils.PREF_SHARE_SHIELDS_TOOLTIP_TIER5)
                && (totalBlocked >= BraveShieldsUtils.BRAVE_BLOCKED_TIER5
                                        + BraveShieldsUtils.BRAVE_BLOCKED_SHOW_DIFF
                        && totalBlocked < BraveShieldsUtils.BRAVE_BLOCKED_TIER6)) {
            showTooltip(ShieldsTooltipEnum.BRAVE_SHARE_STATS_TIER5_TOOLTIP,
                    BraveShieldsUtils.PREF_SHARE_SHIELDS_TOOLTIP_TIER5, host,
                    mBraveShieldsHandler.getBlockerNamesList(tab.getId()));
        } else if (!BraveShieldsUtils.hasShieldsTooltipShown(
                           BraveShieldsUtils.PREF_SHARE_SHIELDS_TOOLTIP_TIER6)
                && (totalBlocked >= BraveShieldsUtils.BRAVE_BLOCKED_TIER6
                                        + BraveShieldsUtils.BRAVE_BLOCKED_SHOW_DIFF
                        && totalBlocked < BraveShieldsUtils.BRAVE_BLOCKED_TIER7)) {
            showTooltip(ShieldsTooltipEnum.BRAVE_SHARE_STATS_TIER6_TOOLTIP,
                    BraveShieldsUtils.PREF_SHARE_SHIELDS_TOOLTIP_TIER6, host,
                    mBraveShieldsHandler.getBlockerNamesList(tab.getId()));
        } else if (!BraveShieldsUtils.hasShieldsTooltipShown(
                           BraveShieldsUtils.PREF_SHARE_SHIELDS_TOOLTIP_TIER7)
                && (totalBlocked >= BraveShieldsUtils.BRAVE_BLOCKED_TIER7
                                        + BraveShieldsUtils.BRAVE_BLOCKED_SHOW_DIFF
                        && totalBlocked < BraveShieldsUtils.BRAVE_BLOCKED_TIER8)) {
            showTooltip(ShieldsTooltipEnum.BRAVE_SHARE_STATS_TIER7_TOOLTIP,
                    BraveShieldsUtils.PREF_SHARE_SHIELDS_TOOLTIP_TIER7, host,
                    mBraveShieldsHandler.getBlockerNamesList(tab.getId()));
        } else if (!BraveShieldsUtils.hasShieldsTooltipShown(
                           BraveShieldsUtils.PREF_SHARE_SHIELDS_TOOLTIP_TIER8)
                && (totalBlocked >= BraveShieldsUtils.BRAVE_BLOCKED_TIER8
                                        + BraveShieldsUtils.BRAVE_BLOCKED_SHOW_DIFF
                        && totalBlocked < BraveShieldsUtils.BRAVE_BLOCKED_TIER9)) {
            showTooltip(ShieldsTooltipEnum.BRAVE_SHARE_STATS_TIER8_TOOLTIP,
                    BraveShieldsUtils.PREF_SHARE_SHIELDS_TOOLTIP_TIER8, host,
                    mBraveShieldsHandler.getBlockerNamesList(tab.getId()));
        } else if (!BraveShieldsUtils.hasShieldsTooltipShown(
                           BraveShieldsUtils.PREF_SHARE_SHIELDS_TOOLTIP_TIER9)
                && (totalBlocked >= BraveShieldsUtils.BRAVE_BLOCKED_TIER9
                                + BraveShieldsUtils.BRAVE_BLOCKED_SHOW_DIFF)) {
            showTooltip(ShieldsTooltipEnum.BRAVE_SHARE_STATS_TIER9_TOOLTIP,
                    BraveShieldsUtils.PREF_SHARE_SHIELDS_TOOLTIP_TIER9, host,
                    mBraveShieldsHandler.getBlockerNamesList(tab.getId()));
        }
    }

    private boolean shouldShowVideoTooltip(String tabUrl) {
        try {
            URL url = new URL(tabUrl);
            for (String videoUrl : BraveShieldsUtils.videoSitesList) {
                if (url.getHost().contains(videoUrl)) {
                    return true;
                }
            }
            String countryCode = Locale.getDefault().getCountry();
            if (countryCode.equals(JAPAN_COUNTRY_CODE)) {
                for (String videoUrl : BraveShieldsUtils.videoSitesListJp) {
                    if (url.getHost().contains(videoUrl)) {
                        return true;
                    }
                }
            }
            return false;
        } catch (Exception ex) {
            // Do nothing if url is invalid.
            return false;
        }
    }

    private EnumSet<ShieldsTooltipEnum> getStatsSharingEnums() {
        return EnumSet.of(ShieldsTooltipEnum.BRAVE_SHARE_STATS_TIER1_TOOLTIP,
                ShieldsTooltipEnum.BRAVE_SHARE_STATS_TIER2_TOOLTIP,
                ShieldsTooltipEnum.BRAVE_SHARE_STATS_TIER3_TOOLTIP,
                ShieldsTooltipEnum.BRAVE_SHARE_STATS_TIER4_TOOLTIP,
                ShieldsTooltipEnum.BRAVE_SHARE_STATS_TIER5_TOOLTIP,
                ShieldsTooltipEnum.BRAVE_SHARE_STATS_TIER6_TOOLTIP,
                ShieldsTooltipEnum.BRAVE_SHARE_STATS_TIER7_TOOLTIP,
                ShieldsTooltipEnum.BRAVE_SHARE_STATS_TIER8_TOOLTIP,
                ShieldsTooltipEnum.BRAVE_SHARE_STATS_TIER9_TOOLTIP);
    }

    private void showTooltip(ShieldsTooltipEnum shieldsTooltipEnum, String tooltipPref, String host,
            ArrayList<String> blockerNamesList) {
        if (BraveActivity.getBraveActivity() != null) {
            HighlightView highlightView = new HighlightView(getContext(), null);
<<<<<<< HEAD
            highlightView.setColor(
                    ContextCompat.getColor(getContext(), R.color.brave_stats_data_saved_color));
            ViewGroup viewGroup =
                    BraveActivity.getBraveActivity().getWindow().getDecorView().findViewById(
                            android.R.id.content);
            float padding = (float) dpToPx(getContext(), 16);
=======
            ViewGroup viewGroup =
                    BraveActivity.getBraveActivity().getWindow().getDecorView().findViewById(
                            android.R.id.content);

>>>>>>> e6ba06ee
            mShieldsPopupWindowTooltip =
                    new PopupWindowTooltip.Builder(getContext())
                            .anchorView(mBraveShieldsButton)
                            .arrowColor(getContext().getResources().getColor(
<<<<<<< HEAD
                                    R.color.shield_onboarding_arrow_color))
=======
                                    R.color.shields_tooltip_bg_color))
>>>>>>> e6ba06ee
                            .gravity(Gravity.BOTTOM)
                            .dismissOnOutsideTouch(true)
                            .dismissOnInsideTouch(false)
                            .backgroundDimDisabled(true)
<<<<<<< HEAD
                            .padding(padding)
=======
>>>>>>> e6ba06ee
                            .onDismissListener(tooltip -> {
                                if (viewGroup != null && highlightView != null) {
                                    highlightView.stopAnimation();
                                    viewGroup.removeView(highlightView);
                                }
                            })
                            .modal(true)
                            .contentView(R.layout.brave_shields_tooltip_layout)
                            .build();

            if (shieldsTooltipEnum == ShieldsTooltipEnum.ONE_TIME_ADS_TRACKER_BLOCKED_TOOLTIP) {
                /*Button btnTooltip = mShieldsPopupWindowTooltip.findViewById(R.id.btn_tooltip);
                btnTooltip.setVisibility(View.VISIBLE);
                btnTooltip.setOnClickListener(new View.OnClickListener() {
                    @Override
                    public void onClick(View view) {
                        dismissShieldsTooltip();
                        showShieldsMenu(mBraveShieldsButton);
                    }
                });*/
            } else if (getStatsSharingEnums().contains(shieldsTooltipEnum)) {
<<<<<<< HEAD
=======
                Button btnTooltip = mShieldsPopupWindowTooltip.findViewById(R.id.btn_tooltip);

>>>>>>> e6ba06ee
                SpannableStringBuilder shareStringBuilder = new SpannableStringBuilder();
                shareStringBuilder
                        .append(getContext().getResources().getString(
                                R.string.brave_stats_share_button))
                        .append("  ");
                shareStringBuilder.setSpan(new ImageSpan(getContext(), R.drawable.ic_share_white),
                        shareStringBuilder.length() - 1, shareStringBuilder.length(), 0);
<<<<<<< HEAD
=======
                btnTooltip.setText(shareStringBuilder, TextView.BufferType.SPANNABLE);
>>>>>>> e6ba06ee

                /*                btnTooltip.setVisibility(View.VISIBLE);

                                btnTooltip.setOnClickListener(new View.OnClickListener() {
                                    @Override
                                    public void onClick(View view) {
                                        dismissShieldsTooltip();
                                        if
                   (BraveStatsUtil.hasWritePermission(BraveActivity.getBraveActivity())) {
                                            BraveStatsUtil.shareStats(R.layout.brave_stats_share_layout);
                                        }
                                    }
                                });*/
            }
<<<<<<< HEAD

            /*TextView tooltipTitle =
             * mShieldsPopupWindowTooltip.findViewById(R.id.txt_tooltip_title);
             */
            SpannableStringBuilder ssb = new SpannableStringBuilder(
                    new StringBuilder("\t\t")
                            .append(getContext().getResources().getString(
                                    shieldsTooltipEnum.getTitle()))
                            .toString());
            ssb.setSpan(new ImageSpan(getContext(), R.drawable.ic_shield_done_filled_20dp), 0, 1,
                    Spannable.SPAN_INCLUSIVE_EXCLUSIVE);

            TextView tvCount = mShieldsPopupWindowTooltip.findViewById(R.id.tv_count);
            tvCount.setText(String.valueOf(blockerNamesList.size()));
            // tooltipTitle.setText(titleSpanned);

=======

            /*TextView tooltipTitle =
             * mShieldsPopupWindowTooltip.findViewById(R.id.txt_tooltip_title);
             */
            SpannableStringBuilder ssb = new SpannableStringBuilder(
                    new StringBuilder("\t\t")
                            .append(getContext().getResources().getString(
                                    shieldsTooltipEnum.getTitle()))
                            .toString());
            ssb.setSpan(new ImageSpan(getContext(), R.drawable.ic_shield_done_filled_20dp), 0, 1,
                    Spannable.SPAN_INCLUSIVE_EXCLUSIVE);

            TextView tooltipTitle = mShieldsPopupWindowTooltip.findViewById(R.id.txt_tooltip_title);

            String title = getContext().getResources().getString(R.string.shield_tooltip_text);

            String displayTrackerName = blockerNamesList.get(0);
            for (String blockerName : blockerNamesList) {
                String companyName = mBraveShieldsHandler.getBlockerCompanyName(blockerName);
                if (!companyName.equals(blockerName)) {
                    displayTrackerName = companyName;
                    break;
                }
            }
            title = title + " <b>" + displayTrackerName + "</b>";

            if (blockerNamesList.size() > 1) {
                title = title + " "
                        + getContext().getResources().getString(R.string.shield_tooltip_and);
                title = title + " "
                        + getContext().getResources().getQuantityString(
                                R.plurals.shield_tooltip_tracker_count, blockerNamesList.size() - 1,
                                blockerNamesList.size() - 1);
            }

            title = title + " "
                    + getContext().getResources().getString(R.string.shield_tooltip_tab_site, host);

            Spanned titleSpanned = BraveRewardsHelper.spannedFromHtmlString(title);
            tooltipTitle.setText(titleSpanned);
>>>>>>> e6ba06ee
            if (mBraveShieldsButton != null && mBraveShieldsButton.isShown()) {
                viewGroup.addView(highlightView);
                HighlightItem item = new HighlightItem(mBraveShieldsButton);
                highlightView.setShouldShowHighlight(true);
                highlightView.setHighlightItem(item);
                highlightView.initializeAnimators();
                highlightView.startAnimation();

                mShieldsPopupWindowTooltip.show();
                BraveShieldsUtils.setShieldsTooltipShown(tooltipPref, true);
                BraveShieldsUtils.isTooltipShown = true;
            }
        }
    }

    public void dismissShieldsTooltip() {
        if (mShieldsPopupWindowTooltip != null && mShieldsPopupWindowTooltip.isShowing()) {
            mShieldsPopupWindowTooltip.dismiss();
            mShieldsPopupWindowTooltip = null;
        }
    }

    public void reopenShieldsPanel() {
        if (mBraveShieldsHandler != null && mBraveShieldsHandler.isShowing()) {
            mBraveShieldsHandler.hideBraveShieldsMenu();
            showShieldsMenu(mBraveShieldsButton);
        }
    }

    @Override
    public void onConfigurationChanged(Configuration newConfig) {
        super.onConfigurationChanged(newConfig);
        dismissShieldsTooltip();
        reopenShieldsPanel();
    }

    private void showBraveRewardsOnboardingModal() {
        Context context = getContext();
        final Dialog dialog = new Dialog(context);
        dialog.requestWindowFeature(Window.FEATURE_NO_TITLE);
        dialog.setCancelable(false);
        dialog.setContentView(R.layout.brave_rewards_onboarding_modal);
        dialog.getWindow().setBackgroundDrawableResource(android.R.color.transparent);

        View braveRewardsOnboardingModalView =
                dialog.findViewById(R.id.brave_rewards_onboarding_modal_layout);
        // braveRewardsOnboardingModalView.setBackgroundColor(
        //         context.getResources().getColor(android.R.color.white));
        braveRewardsOnboardingModalView.setVisibility(View.VISIBLE);

        String tosText =
                String.format(context.getResources().getString(R.string.brave_rewards_tos_text),
                        context.getResources().getString(R.string.terms_of_service),
                        context.getResources().getString(R.string.privacy_policy));
        int termsOfServiceIndex =
                tosText.indexOf(context.getResources().getString(R.string.terms_of_service));
        Spanned tosTextSpanned = BraveRewardsHelper.spannedFromHtmlString(tosText);
        SpannableString tosTextSS = new SpannableString(tosTextSpanned.toString());

        ClickableSpan tosClickableSpan = new ClickableSpan() {
            @Override
            public void onClick(@NonNull View textView) {
                CustomTabActivity.showInfoPage(context, BraveActivity.BRAVE_TERMS_PAGE);
            }
            @Override
            public void updateDrawState(@NonNull TextPaint ds) {
                super.updateDrawState(ds);
                ds.setUnderlineText(false);
            }
        };

        tosTextSS.setSpan(tosClickableSpan, termsOfServiceIndex,
                termsOfServiceIndex
                        + context.getResources().getString(R.string.terms_of_service).length(),
                Spanned.SPAN_EXCLUSIVE_EXCLUSIVE);
        tosTextSS.setSpan(new ForegroundColorSpan(context.getResources().getColor(
                                  R.color.brave_rewards_modal_theme_color)),
                termsOfServiceIndex,
                termsOfServiceIndex
                        + context.getResources().getString(R.string.terms_of_service).length(),
                Spanned.SPAN_EXCLUSIVE_EXCLUSIVE);

        ClickableSpan privacyProtectionClickableSpan = new ClickableSpan() {
            @Override
            public void onClick(@NonNull View textView) {
                CustomTabActivity.showInfoPage(context, BraveActivity.BRAVE_PRIVACY_POLICY);
            }
            @Override
            public void updateDrawState(@NonNull TextPaint ds) {
                super.updateDrawState(ds);
                ds.setUnderlineText(false);
            }
        };

        int privacyPolicyIndex =
                tosText.indexOf(context.getResources().getString(R.string.privacy_policy));
        tosTextSS.setSpan(privacyProtectionClickableSpan, privacyPolicyIndex,
                privacyPolicyIndex
                        + context.getResources().getString(R.string.privacy_policy).length(),
                Spanned.SPAN_EXCLUSIVE_EXCLUSIVE);
        tosTextSS.setSpan(new ForegroundColorSpan(context.getResources().getColor(
                                  R.color.brave_rewards_modal_theme_color)),
                privacyPolicyIndex,
                privacyPolicyIndex
                        + context.getResources().getString(R.string.privacy_policy).length(),
                Spanned.SPAN_EXCLUSIVE_EXCLUSIVE);

        TextView tosAndPpText = braveRewardsOnboardingModalView.findViewById(
                R.id.brave_rewards_onboarding_modal_tos_pp_text);
        tosAndPpText.setMovementMethod(LinkMovementMethod.getInstance());
        tosAndPpText.setText(tosTextSS);

        TextView takeQuickTourButton =
                braveRewardsOnboardingModalView.findViewById(R.id.take_quick_tour_button);
        takeQuickTourButton.setOnClickListener((new View.OnClickListener() {
            @Override
            public void onClick(View v) {
                BraveRewardsHelper.setShowBraveRewardsOnboardingOnce(true);
                openRewardsPanel();
                dialog.dismiss();
            }
        }));
        TextView btnBraveRewards =
                braveRewardsOnboardingModalView.findViewById(R.id.start_using_brave_rewards_text);
        btnBraveRewards.setOnClickListener((new View.OnClickListener() {
            @Override
            public void onClick(View v) {
                BraveAdsNativeHelper.nativeSetAdsEnabled(Profile.getLastUsedRegularProfile());
                BraveRewardsNativeWorker.getInstance().SetAutoContributeEnabled(true);
                BraveRewardsHelper.setShowBraveRewardsOnboardingModal(false);
                if (BraveActivity.getBraveActivity() != null) {
                    BraveRewardsHelper.setShowBraveRewardsOnboardingOnce(true);
                    BraveActivity.getBraveActivity().openRewardsPanel();
                }
                dialog.dismiss();
            }
        }));

        dialog.show();
    }

    private void addSavedBandwidthToDb(long savings) {
        new AsyncTask<Void>() {
            @Override
            protected Void doInBackground() {
                try {
                    SavedBandwidthTable savedBandwidthTable = new SavedBandwidthTable(
                            savings, BraveStatsUtil.getCalculatedDate("yyyy-MM-dd", 0));
                    long rowId = mDatabaseHelper.insertSavedBandwidth(savedBandwidthTable);
                } catch (Exception e) {
                    // Do nothing if url is invalid.
                    // Just return w/o showing shields popup.
                    return null;
                }
                return null;
            }
            @Override
            protected void onPostExecute(Void result) {
                assert ThreadUtils.runningOnUiThread();
                if (isCancelled()) return;
            }
        }.executeOnExecutor(AsyncTask.THREAD_POOL_EXECUTOR);
    }

    private void addStatsToDb(String statType, String statSite, String url) {
        new AsyncTask<Void>() {
            @Override
            protected Void doInBackground() {
                try {
                    URL urlObject = new URL(url);
                    URL siteObject = new URL(statSite);
                    BraveStatsTable braveStatsTable = new BraveStatsTable(url, urlObject.getHost(),
                            statType, statSite, siteObject.getHost(),
                            BraveStatsUtil.getCalculatedDate("yyyy-MM-dd", 0));
                    long rowId = mDatabaseHelper.insertStats(braveStatsTable);
                } catch (Exception e) {
                    // Do nothing if url is invalid.
                    // Just return w/o showing shields popup.
                    return null;
                }
                return null;
            }
            @Override
            protected void onPostExecute(Void result) {
                assert ThreadUtils.runningOnUiThread();
                if (isCancelled()) return;
            }
        }.executeOnExecutor(AsyncTask.THREAD_POOL_EXECUTOR);
    }

    public void hideRewardsOnboardingIcon() {
        if (mBraveRewardsOnboardingIcon != null) {
            mBraveRewardsOnboardingIcon.setVisibility(View.GONE);
        }
        if (mBraveRewardsNotificationsCount != null) {
            mBraveRewardsNotificationsCount.setVisibility(View.GONE);
        }
        SharedPreferences sharedPref = ContextUtils.getAppSharedPreferences();
        SharedPreferences.Editor editor = sharedPref.edit();
        editor.putBoolean(BraveRewardsPanelPopup.PREF_WAS_TOOLBAR_BAT_LOGO_BUTTON_PRESSED, true);
        editor.apply();
    }

    @Override
    public void onClickImpl(View v) {
        if (mBraveShieldsHandler == null) {
            assert false;
            return;
        }
        if (mBraveShieldsButton == v && mBraveShieldsButton != null) {
            showShieldsMenu(mBraveShieldsButton);
        } else if (mBraveRewardsButton == v && mBraveRewardsButton != null) {
            // Context context = getContext();
            // if (checkForRewardsOnboarding()) {
            //   OnboardingPrefManager.getInstance().showOnboarding(context);
            //   hideRewardsOnboardingIcon();
            // } else {
            //   if (null != mRewardsPopup) {
            //     return;
            //   }
            //   mRewardsPopup = new BraveRewardsPanelPopup(v);
            //   mRewardsPopup.showLikePopDownMenu();
            // }
            if (null != mRewardsPopup) {
                return;
            }
            hideRewardsOnboardingIcon();
            OnboardingPrefManager.getInstance().setOnboardingShown(true);
            mRewardsPopup = new BraveRewardsPanel(v);
            mRewardsPopup.showLikePopDownMenu();
            if (mBraveRewardsNotificationsCount.isShown()) {
                SharedPreferences sharedPref = ContextUtils.getAppSharedPreferences();
                SharedPreferences.Editor editor = sharedPref.edit();
                editor.putBoolean(
                        BraveRewardsPanelPopup.PREF_WAS_TOOLBAR_BAT_LOGO_BUTTON_PRESSED, true);
                editor.apply();
                mBraveRewardsNotificationsCount.setVisibility(View.INVISIBLE);
                mIsInitialNotificationPosted = false;
            }
        }
    }

    @Override
    public void onClick(View v) {
        onClickImpl(v);
    }

    private boolean checkForRewardsOnboarding() {
        return PackageUtils.isFirstInstall(getContext())
                && !BraveAdsNativeHelper.nativeIsBraveAdsEnabled(
                        Profile.getLastUsedRegularProfile())
                && ChromeFeatureList.isEnabled(BraveFeatureList.BRAVE_REWARDS)
                && !OnboardingPrefManager.getInstance().isOnboardingShown();
    }

    private void showShieldsMenu(View mBraveShieldsButton) {
        Tab currentTab = getToolbarDataProvider().getTab();
        if (currentTab == null) {
            return;
        }
        try {
            URL url = new URL(currentTab.getUrl().getSpec());
            // Don't show shields popup if protocol is not valid for shields.
            if (!isValidProtocolForShields(url.getProtocol())) {
                return;
            }
            mBraveShieldsHandler.show(mBraveShieldsButton, currentTab);
        } catch (Exception e) {
            // Do nothing if url is invalid.
            // Just return w/o showing shields popup.
            return;
        }
    }

    @Override
    public boolean onLongClickImpl(View v) {
        // Use null as the default description since Toast.showAnchoredToast
        // will return false if it is null.
        String description = null;
        Context context = getContext();
        Resources resources = context.getResources();

        if (v == mBraveShieldsButton) {
            description = resources.getString(R.string.accessibility_toolbar_btn_brave_shields);
        } else if (v == mBraveRewardsButton) {
            description = resources.getString(R.string.accessibility_toolbar_btn_brave_rewards);
        } else if (v == mHomeButton) {
            description = resources.getString(R.string.accessibility_toolbar_btn_home);
        }

        return Toast.showAnchoredToast(context, v, description);
    }

    @Override
    public boolean onLongClick(View v) {
        return onLongClickImpl(v);
    }

    @Override
    public void onUrlFocusChange(boolean hasFocus) {
        Context context = getContext();
        String countryCode = Locale.getDefault().getCountry();
        if (hasFocus && PackageUtils.isFirstInstall(context)
                && BraveActivity.getBraveActivity() != null
                && BraveActivity.getBraveActivity().getActivityTab() != null
                && UrlUtilities.isNTPUrl(
                        BraveActivity.getBraveActivity().getActivityTab().getUrl().getSpec())
                && !OnboardingPrefManager.getInstance().hasSearchEngineOnboardingShown()
                && !mBraveSearchEngineDefaultRegions.contains(countryCode)) {
            Intent searchActivityIntent = new Intent(context, SearchActivity.class);
            context.startActivity(searchActivityIntent);
        }
        super.onUrlFocusChange(hasFocus);
    }

    @Override
    public void populateUrlAnimatorSetImpl(boolean showExpandedState,
            int urlFocusToolbarButtonsDuration, int urlClearFocusTabStackDelayMs,
            List<Animator> animators) {
        if (mBraveShieldsButton != null) {
            Animator animator;
            if (showExpandedState) {
                float density = getContext().getResources().getDisplayMetrics().density;
                boolean isRtl = getLayoutDirection() == LAYOUT_DIRECTION_RTL;
                float toolbarButtonTranslationX =
                        MathUtils.flipSignIf(URL_FOCUS_TOOLBAR_BUTTONS_TRANSLATION_X_DP, isRtl)
                        * density;
                animator = ObjectAnimator.ofFloat(
                        mBraveShieldsButton, TRANSLATION_X, toolbarButtonTranslationX);
                animator.setDuration(urlFocusToolbarButtonsDuration);
                animator.setInterpolator(BakedBezierInterpolator.FADE_OUT_CURVE);
                animators.add(animator);

                animator = ObjectAnimator.ofFloat(mBraveShieldsButton, ALPHA, 0);
                animator.setDuration(urlFocusToolbarButtonsDuration);
                animator.setInterpolator(BakedBezierInterpolator.FADE_OUT_CURVE);
                animators.add(animator);
            } else {
                animator = ObjectAnimator.ofFloat(mBraveShieldsButton, TRANSLATION_X, 0);
                animator.setDuration(urlFocusToolbarButtonsDuration);
                animator.setStartDelay(urlClearFocusTabStackDelayMs);
                animator.setInterpolator(BakedBezierInterpolator.TRANSFORM_CURVE);
                animators.add(animator);

                animator = ObjectAnimator.ofFloat(mBraveShieldsButton, ALPHA, 1);
                animator.setDuration(urlFocusToolbarButtonsDuration);
                animator.setStartDelay(urlClearFocusTabStackDelayMs);
                animator.setInterpolator(BakedBezierInterpolator.TRANSFORM_CURVE);
                animators.add(animator);
            }
        }
    }

    @Override
    public void updateModernLocationBarColorImpl(int color) {
        if (mShieldsLayout != null && mShieldsLayoutIsColorBackground) {
            mShieldsLayout.setBackgroundColor(
                    ChromeColors.getDefaultThemeColor(getContext(), isIncognito()));
        }
        mCurrentToolbarColor = color;
        if (mShieldsLayout != null) {
            mShieldsLayout.getBackground().setColorFilter(color, PorterDuff.Mode.SRC_IN);
        }
        if (mRewardsLayout != null) {
            mRewardsLayout.getBackground().setColorFilter(color, PorterDuff.Mode.SRC_IN);
        }
    }

    @Override
    public int getBoundsAfterAccountingForRightButtonsImpl(ViewGroup toolbarButtonsContainer) {
        if (toolbarButtonsContainer == null || mShieldsLayout == null) {
            assert false;
            return 0;
        }
        ViewGroup.MarginLayoutParams params =
                (ViewGroup.MarginLayoutParams) toolbarButtonsContainer.getLayoutParams();

        int rewardsLen = (mRewardsLayout == null || mRewardsLayout.getVisibility() == View.GONE)
                ? 0
                : mRewardsLayout.getWidth();
        return toolbarButtonsContainer.getMeasuredWidth() - mShieldsLayout.getWidth() - rewardsLen
                + params.getMarginEnd();
    }

    /**
     * If |tab| is null, set disabled image to shields button and |urlString| is
     * ignored.
     * If |urlString| is null, url is fetched from |tab|.
     */
    private void updateBraveShieldsButtonState(Tab tab) {
        if (mBraveShieldsButton == null) {
            assert false;
            return;
        }

        if (tab == null) {
            mBraveShieldsButton.setImageResource(R.drawable.btn_brave_off);
            return;
        }
        mBraveShieldsButton.setImageResource(
                isShieldsOnForTab(tab) ? R.drawable.btn_brave : R.drawable.btn_brave_off);

        SharedPreferences sharedPreferences = ContextUtils.getAppSharedPreferences();

        if (mRewardsLayout == null) return;
        if (isIncognito()) {
            mRewardsLayout.setVisibility(View.GONE);
            updateShieldsLayoutBackground(true);
        } else if (isNativeLibraryReady()
                && ChromeFeatureList.isEnabled(BraveFeatureList.BRAVE_REWARDS)
                && !BravePrefServiceBridge.getInstance().getSafetynetCheckFailed()
                && !sharedPreferences.getBoolean(
                        AppearancePreferences.PREF_HIDE_BRAVE_REWARDS_ICON, false)) {
            mRewardsLayout.setVisibility(View.VISIBLE);
            updateShieldsLayoutBackground(false);
        }
    }

    private boolean isShieldsOnForTab(Tab tab) {
        if (tab == null) {
            assert false;
            return false;
        }
        return BraveShieldsContentSettings.getShields(
                Profile.fromWebContents(((TabImpl) tab).getWebContents()), tab.getUrl().getSpec(),
                BraveShieldsContentSettings.RESOURCE_IDENTIFIER_BRAVE_SHIELDS);
    }

    private boolean isValidProtocolForShields(String protocol) {
        if (protocol.equals("http") || protocol.equals("https")) {
            return true;
        }

        return false;
    }

    public void dismissRewardsPanel() {
        if (mRewardsPopup != null) {
            mRewardsPopup.dismiss();
            mRewardsPopup = null;
        }
    }

    public void onRewardsPanelDismiss() {
        mRewardsPopup = null;
    }

    public void openRewardsPanel() {
        onClick(mBraveRewardsButton);
    }

    public void openBraveTalkOptInPopup(BraveTalkOptInPopupListener popupListener) {
        if (mRewardsPopup != null) {
            dismissRewardsPanel();
        }

        if (mBraveTalkOptInPopup != null) {
            mBraveTalkOptInPopup.dismissPopup();
        }

        mBraveTalkOptInPopup = new BraveTalkOptInPopup(mBraveRewardsButton, popupListener);
        mBraveTalkOptInPopup.showLikePopDownMenu();
    }

    public void onBraveTalkOptInPopupDismiss() {
        mBraveTalkOptInPopup = null;
    }

    public void closeBraveTalkOptInPopup() {
        if (mBraveTalkOptInPopup != null) {
            mBraveTalkOptInPopup.dismissPopup();
            mBraveTalkOptInPopup = null;
        }
    }

    public boolean isShieldsTooltipShown() {
        if (mShieldsPopupWindowTooltip != null) {
            return mShieldsPopupWindowTooltip.isShowing();
        }
        return false;
    }

    @Override
    public void OnNotificationAdded(String id, int type, long timestamp, String[] args) {
        if (mBraveRewardsNativeWorker == null) {
            return;
        }

        if (type == BraveRewardsNativeWorker.REWARDS_NOTIFICATION_BACKUP_WALLET) {
            mBraveRewardsNativeWorker.DeleteNotification(id);
        } else if (type == BraveRewardsNativeWorker.REWARDS_NOTIFICATION_GRANT) {
            // Set flag
            SharedPreferences sharedPreferences = ContextUtils.getAppSharedPreferences();
            SharedPreferences.Editor sharedPreferencesEditor = sharedPreferences.edit();
            sharedPreferencesEditor.putBoolean(
                    BraveRewardsPanelPopup.PREF_GRANTS_NOTIFICATION_RECEIVED, true);
            sharedPreferencesEditor.apply();
        }
        mBraveRewardsNativeWorker.GetAllNotifications();
    }

    private boolean mayShowBraveAdsOnboardingDialog() {
        Context context = getContext();

        if (BraveAdsSignupDialog.shouldShowNewUserDialog(context)) {
            BraveAdsSignupDialog.showNewUserDialog(getContext());
            return true;
        } else if (BraveAdsSignupDialog.shouldShowNewUserDialogIfRewardsIsSwitchedOff(context)) {
            BraveAdsSignupDialog.showNewUserDialog(getContext());
            return true;
        } else if (BraveAdsSignupDialog.shouldShowExistingUserDialog(context)) {
            BraveAdsSignupDialog.showExistingUserDialog(getContext());
            return true;
        }

        return false;
    }

    @Override
    public void OnNotificationsCount(int count) {
        if (mBraveRewardsNotificationsCount != null) {
            if (count != 0) {
                String value = Integer.toString(count);
                if (count > 99) {
                    mBraveRewardsNotificationsCount.setBackground(
                            ResourcesCompat.getDrawable(getContext().getResources(),
                                    R.drawable.brave_rewards_rectangle, /* theme= */ null));
                    value = "99+";
                } else {
                    mBraveRewardsNotificationsCount.setBackground(
                            ResourcesCompat.getDrawable(getContext().getResources(),
                                    R.drawable.brave_rewards_circle, /* theme= */ null));
                }
                mBraveRewardsNotificationsCount.setText(value);
                mBraveRewardsNotificationsCount.setVisibility(View.VISIBLE);
                mIsNotificationPosted = true;
            } else {
                mBraveRewardsNotificationsCount.setText("");
                mBraveRewardsNotificationsCount.setBackgroundResource(0);
                mBraveRewardsNotificationsCount.setVisibility(View.INVISIBLE);
                mIsNotificationPosted = false;
                updateVerifiedPublisherMark();
            }
        }

        updateNotificationBadgeForNewInstall();
        if (!PackageUtils.isFirstInstall(getContext())
                && !OnboardingPrefManager.getInstance().isAdsAvailable()) {
            mayShowBraveAdsOnboardingDialog();
        }

        if (checkForRewardsOnboarding()) {
            if (mBraveRewardsOnboardingIcon != null) {
                mBraveRewardsOnboardingIcon.setVisibility(View.VISIBLE);
            }
            if (mBraveRewardsNotificationsCount != null) {
                mBraveRewardsNotificationsCount.setVisibility(View.GONE);
            }
        }
    }

    private void updateNotificationBadgeForNewInstall() {
        SharedPreferences sharedPref = ContextUtils.getAppSharedPreferences();
        boolean shownBefore = sharedPref.getBoolean(
                BraveRewardsPanelPopup.PREF_WAS_TOOLBAR_BAT_LOGO_BUTTON_PRESSED, false);
        boolean shouldShow = mBraveRewardsNotificationsCount != null && !shownBefore;
        mIsInitialNotificationPosted = shouldShow; // initial notification

        if (!shouldShow) return;

        mBraveRewardsNotificationsCount.setText("");
        mBraveRewardsNotificationsCount.setBackground(ResourcesCompat.getDrawable(
                getContext().getResources(), R.drawable.brave_rewards_circle, /* theme= */ null));
        mBraveRewardsNotificationsCount.setVisibility(View.VISIBLE);
    }

    @Override
    public void onThemeColorChanged(int color, boolean shouldAnimate) {
        final int textBoxColor = ThemeUtils.getTextBoxColorForToolbarBackgroundInNonNativePage(
                getContext(), color, isIncognito());
        updateModernLocationBarColorImpl(textBoxColor);
    }

    /**
     * BraveRewardsNativeWorker.PublisherObserver:
     *   Update a 'verified publisher' checkmark on url bar BAT icon only if
     *   no notifications are posted.
     */
    @Override
    public void onFrontTabPublisherChanged(boolean verified) {
        mIsPublisherVerified = verified;
        updateVerifiedPublisherMark();
    }

    private void updateVerifiedPublisherMark() {
        if (mBraveRewardsNotificationsCount == null) {
            // Most likely we are on a custom page
            return;
        }
        if (mIsInitialNotificationPosted) {
            return;
        } else if (!mIsNotificationPosted) {
            if (mIsPublisherVerified) {
                mBraveRewardsNotificationsCount.setVisibility(View.VISIBLE);
                mBraveRewardsNotificationsCount.setBackground(ResourcesCompat.getDrawable(
                        getContext().getResources(), R.drawable.bat_verified, /* theme= */ null));
            } else {
                mBraveRewardsNotificationsCount.setBackgroundResource(0);
                mBraveRewardsNotificationsCount.setVisibility(View.INVISIBLE);
            }
        }
    }

    public void onBottomToolbarVisibilityChanged(boolean isVisible) {
        mIsBottomToolbarVisible = isVisible;
        if (BraveReflectionUtil.EqualTypes(this.getClass(), ToolbarPhone.class)
                && getMenuButtonCoordinator() != null) {
            getMenuButtonCoordinator().setVisibility(!isVisible);
            ToggleTabStackButton toggleTabStackButton = findViewById(R.id.tab_switcher_button);
            if (toggleTabStackButton != null) {
                toggleTabStackButton.setVisibility(isTabSwitcherOnBottom() ? GONE : VISIBLE);
            }
        }
    }

    private void updateShieldsLayoutBackground(boolean rounded) {
        if (!BraveReflectionUtil.EqualTypes(this.getClass(), ToolbarTablet.class)
                || (mShieldsLayout == null)) {
            return;
        }

        if (rounded) {
            mShieldsLayout.setBackgroundDrawable(
                    ApiCompatibilityUtils.getDrawable(getContext().getResources(),
                            R.drawable.modern_toolbar_background_grey_end_segment));
            mShieldsLayoutIsColorBackground = false;
        } else {
            mShieldsLayout.setBackgroundColor(
                    ChromeColors.getDefaultThemeColor(getContext(), isIncognito()));
            mShieldsLayoutIsColorBackground = true;
        }
        updateModernLocationBarColorImpl(mCurrentToolbarColor);
    }

    private boolean isTabSwitcherOnBottom() {
        return mIsBottomToolbarVisible && BottomToolbarVariationManager.isTabSwitcherOnBottom();
    }

    private boolean isMenuButtonOnBottom() {
        return mIsBottomToolbarVisible && BottomToolbarVariationManager.isMenuButtonOnBottom();
    }

    @Override
    protected void initialize(ToolbarDataProvider toolbarDataProvider,
            ToolbarTabController tabController, MenuButtonCoordinator menuButtonCoordinator,
            ObservableSupplier<Boolean> isProgressBarVisibleSupplier,
            HistoryDelegate historyDelegate, BooleanSupplier partnerHomepageEnabledSupplier,
            OfflineDownloader offlineDownloader) {
        super.initialize(toolbarDataProvider, tabController, menuButtonCoordinator,
                isProgressBarVisibleSupplier, historyDelegate, partnerHomepageEnabledSupplier,
                offlineDownloader);
        BraveMenuButtonCoordinator.setMenuFromBottom(isMenuButtonOnBottom());
    }

    public void updateMenuButtonState() {
        BraveMenuButtonCoordinator.setMenuFromBottom(mIsBottomToolbarVisible);
    }

    @Override
    protected void onDraw(Canvas canvas) {
        if (BraveReflectionUtil.EqualTypes(this.getClass(), CustomTabToolbar.class)
                || BraveReflectionUtil.EqualTypes(this.getClass(), ToolbarPhone.class)) {
            updateMenuButtonState();
            Tab tab = getToolbarDataProvider() != null ? getToolbarDataProvider().getTab() : null;
            if (tab != null && ((TabImpl) tab).getWebContents() != null) {
                updateBraveShieldsButtonState(tab);
            }
        }
        super.onDraw(canvas);
    }

    @Override
    public boolean isLocationBarValid(LocationBarCoordinator locationBar) {
        return locationBar != null && locationBar.getPhoneCoordinator() != null
                && locationBar.getPhoneCoordinator().getViewForDrawing() != null;
    }
}<|MERGE_RESOLUTION|>--- conflicted
+++ resolved
@@ -6,6 +6,7 @@
 package org.chromium.chrome.browser.toolbar.top;
 
 import static org.chromium.ui.base.ViewUtils.dpToPx;
+
 import android.animation.Animator;
 import android.animation.ObjectAnimator;
 import android.app.Dialog;
@@ -602,36 +603,22 @@
             ArrayList<String> blockerNamesList) {
         if (BraveActivity.getBraveActivity() != null) {
             HighlightView highlightView = new HighlightView(getContext(), null);
-<<<<<<< HEAD
             highlightView.setColor(
                     ContextCompat.getColor(getContext(), R.color.brave_stats_data_saved_color));
             ViewGroup viewGroup =
                     BraveActivity.getBraveActivity().getWindow().getDecorView().findViewById(
                             android.R.id.content);
             float padding = (float) dpToPx(getContext(), 16);
-=======
-            ViewGroup viewGroup =
-                    BraveActivity.getBraveActivity().getWindow().getDecorView().findViewById(
-                            android.R.id.content);
-
->>>>>>> e6ba06ee
             mShieldsPopupWindowTooltip =
                     new PopupWindowTooltip.Builder(getContext())
                             .anchorView(mBraveShieldsButton)
                             .arrowColor(getContext().getResources().getColor(
-<<<<<<< HEAD
                                     R.color.shield_onboarding_arrow_color))
-=======
-                                    R.color.shields_tooltip_bg_color))
->>>>>>> e6ba06ee
                             .gravity(Gravity.BOTTOM)
                             .dismissOnOutsideTouch(true)
                             .dismissOnInsideTouch(false)
                             .backgroundDimDisabled(true)
-<<<<<<< HEAD
                             .padding(padding)
-=======
->>>>>>> e6ba06ee
                             .onDismissListener(tooltip -> {
                                 if (viewGroup != null && highlightView != null) {
                                     highlightView.stopAnimation();
@@ -653,11 +640,6 @@
                     }
                 });*/
             } else if (getStatsSharingEnums().contains(shieldsTooltipEnum)) {
-<<<<<<< HEAD
-=======
-                Button btnTooltip = mShieldsPopupWindowTooltip.findViewById(R.id.btn_tooltip);
-
->>>>>>> e6ba06ee
                 SpannableStringBuilder shareStringBuilder = new SpannableStringBuilder();
                 shareStringBuilder
                         .append(getContext().getResources().getString(
@@ -665,29 +647,8 @@
                         .append("  ");
                 shareStringBuilder.setSpan(new ImageSpan(getContext(), R.drawable.ic_share_white),
                         shareStringBuilder.length() - 1, shareStringBuilder.length(), 0);
-<<<<<<< HEAD
-=======
-                btnTooltip.setText(shareStringBuilder, TextView.BufferType.SPANNABLE);
->>>>>>> e6ba06ee
-
-                /*                btnTooltip.setVisibility(View.VISIBLE);
-
-                                btnTooltip.setOnClickListener(new View.OnClickListener() {
-                                    @Override
-                                    public void onClick(View view) {
-                                        dismissShieldsTooltip();
-                                        if
-                   (BraveStatsUtil.hasWritePermission(BraveActivity.getBraveActivity())) {
-                                            BraveStatsUtil.shareStats(R.layout.brave_stats_share_layout);
-                                        }
-                                    }
-                                });*/
-            }
-<<<<<<< HEAD
-
-            /*TextView tooltipTitle =
-             * mShieldsPopupWindowTooltip.findViewById(R.id.txt_tooltip_title);
-             */
+            }
+
             SpannableStringBuilder ssb = new SpannableStringBuilder(
                     new StringBuilder("\t\t")
                             .append(getContext().getResources().getString(
@@ -698,50 +659,7 @@
 
             TextView tvCount = mShieldsPopupWindowTooltip.findViewById(R.id.tv_count);
             tvCount.setText(String.valueOf(blockerNamesList.size()));
-            // tooltipTitle.setText(titleSpanned);
-
-=======
-
-            /*TextView tooltipTitle =
-             * mShieldsPopupWindowTooltip.findViewById(R.id.txt_tooltip_title);
-             */
-            SpannableStringBuilder ssb = new SpannableStringBuilder(
-                    new StringBuilder("\t\t")
-                            .append(getContext().getResources().getString(
-                                    shieldsTooltipEnum.getTitle()))
-                            .toString());
-            ssb.setSpan(new ImageSpan(getContext(), R.drawable.ic_shield_done_filled_20dp), 0, 1,
-                    Spannable.SPAN_INCLUSIVE_EXCLUSIVE);
-
-            TextView tooltipTitle = mShieldsPopupWindowTooltip.findViewById(R.id.txt_tooltip_title);
-
-            String title = getContext().getResources().getString(R.string.shield_tooltip_text);
-
-            String displayTrackerName = blockerNamesList.get(0);
-            for (String blockerName : blockerNamesList) {
-                String companyName = mBraveShieldsHandler.getBlockerCompanyName(blockerName);
-                if (!companyName.equals(blockerName)) {
-                    displayTrackerName = companyName;
-                    break;
-                }
-            }
-            title = title + " <b>" + displayTrackerName + "</b>";
-
-            if (blockerNamesList.size() > 1) {
-                title = title + " "
-                        + getContext().getResources().getString(R.string.shield_tooltip_and);
-                title = title + " "
-                        + getContext().getResources().getQuantityString(
-                                R.plurals.shield_tooltip_tracker_count, blockerNamesList.size() - 1,
-                                blockerNamesList.size() - 1);
-            }
-
-            title = title + " "
-                    + getContext().getResources().getString(R.string.shield_tooltip_tab_site, host);
-
-            Spanned titleSpanned = BraveRewardsHelper.spannedFromHtmlString(title);
-            tooltipTitle.setText(titleSpanned);
->>>>>>> e6ba06ee
+
             if (mBraveShieldsButton != null && mBraveShieldsButton.isShown()) {
                 viewGroup.addView(highlightView);
                 HighlightItem item = new HighlightItem(mBraveShieldsButton);
