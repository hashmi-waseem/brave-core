/* This Source Code Form is subject to the terms of the Mozilla Public
* License, v. 2.0. If a copy of the MPL was not distributed with this
* file, You can obtain one at http://mozilla.org/MPL/2.0/. */

#ifndef BAT_REWARDS_LOGGING_H_
#define BAT_REWARDS_LOGGING_H_

#define BLOG(client, severity) \
  client->Log(__FILE__, __LINE__, severity)->stream()

<<<<<<< HEAD
#endif  // BAT_REWARDS_LOGGING_H_

#if defined(NDEBUG)
#define DCHECK(x) (void)(x)
#else
#include "assert.h"
#define DCHECK(x) assert(x)
#endif
=======
#define BVLOG(client, severity) \
  client->LogVerbose(__FILE__, __LINE__, severity)->stream()

#endif  // BAT_REWARDS_LOGGING_H_
>>>>>>> f1573d12
<|MERGE_RESOLUTION|>--- conflicted
+++ resolved
@@ -8,7 +8,9 @@
 #define BLOG(client, severity) \
   client->Log(__FILE__, __LINE__, severity)->stream()
 
-<<<<<<< HEAD
+#define BVLOG(client, severity) \
+  client->LogVerbose(__FILE__, __LINE__, severity)->stream()
+
 #endif  // BAT_REWARDS_LOGGING_H_
 
 #if defined(NDEBUG)
@@ -16,10 +18,4 @@
 #else
 #include "assert.h"
 #define DCHECK(x) assert(x)
-#endif
-=======
-#define BVLOG(client, severity) \
-  client->LogVerbose(__FILE__, __LINE__, severity)->stream()
-
-#endif  // BAT_REWARDS_LOGGING_H_
->>>>>>> f1573d12
+#endif