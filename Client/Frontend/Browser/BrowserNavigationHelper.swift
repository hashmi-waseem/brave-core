// Copyright 2021 The Brave Authors. All rights reserved.
// This Source Code Form is subject to the terms of the Mozilla Public
// License, v. 2.0. If a copy of the MPL was not distributed with this
// file, You can obtain one at http://mozilla.org/MPL/2.0/.

import Foundation
import Shared

/// Handles displaying controllers such as settings, bookmarks, etc. on top of
/// the browser.
class BrowserNavigationHelper {
    private weak var bvc: BrowserViewController?
    
    init(_ browserViewController: BrowserViewController) {
        bvc = browserViewController
    }
    
    private enum DoneButtonPosition { case left, right }
    private typealias DoneButton = (style: UIBarButtonItem.SystemItem, position: DoneButtonPosition)
    
    private func open(_ viewController: UIViewController, doneButton: DoneButton,
                      allowSwipeToDismiss: Bool = true) {
        let nav = SettingsNavigationController(rootViewController: viewController)
        
        // All menu views should be opened in portrait on iPhones.
        UIDevice.current.forcePortraitIfIphone(for: UIApplication.shared)
        
        nav.isModalInPresentation = !allowSwipeToDismiss
        
        nav.modalPresentationStyle =
            UIDevice.current.userInterfaceIdiom == .phone ? .pageSheet : .formSheet
        
        let button = UIBarButtonItem(barButtonSystemItem: doneButton.style, target: nav, action: #selector(nav.done))
        
        switch doneButton.position {
        case .left: nav.navigationBar.topItem?.leftBarButtonItem = button
        case .right: nav.navigationBar.topItem?.rightBarButtonItem = button
        }
        
        dismissView()
        bvc?.present(nav, animated: true)
    }
    
    func openBookmarks() {
        guard let bvc = bvc else { return }
        let vc = BookmarksViewController(folder: nil, bookmarkManager: bvc.bookmarkManager, isPrivateBrowsing: PrivateBrowsingManager.shared.isPrivateBrowsing)
        vc.toolbarUrlActionsDelegate = bvc
        
        open(vc, doneButton: DoneButton(style: .done, position: .right))
    }
    
    func openDownloads() {
        guard let bvc = bvc else { return }
        let vc = DownloadsPanel(profile: bvc.profile)
        open(vc, doneButton: DoneButton(style: .done, position: .right))
    }
    
    func openAddBookmark() {
        guard let bvc = bvc,
              let tab = bvc.tabManager.selectedTab,
              let url = tab.url else { return }
        
        let bookmarkUrl = url.decodeReaderModeURL ?? url
        
        let mode = BookmarkEditMode.addBookmark(title: tab.displayTitle, url: bookmarkUrl.absoluteString)
        
        let vc = AddEditBookmarkTableViewController(bookmarkManager: bvc.bookmarkManager, mode: mode)
        
        open(vc, doneButton: DoneButton(style: .cancel, position: .left))
        
    }
    
    func openHistory() {
        guard let bvc = bvc else { return }
        let vc = HistoryViewController(isPrivateBrowsing: PrivateBrowsingManager.shared.isPrivateBrowsing, historyAPI: bvc.historyAPI)
        vc.toolbarUrlActionsDelegate = bvc
        
        open(vc, doneButton: DoneButton(style: .done, position: .right))
    }
    
    func openSettings() {
        guard let bvc = bvc else { return }
        let vc = SettingsViewController(profile: bvc.profile,
                                        tabManager: bvc.tabManager,
                                        feedDataSource: bvc.feedDataSource,
                                        rewards: bvc.rewards,
                                        windowProtection: bvc.windowProtection,
                                        historyAPI: bvc.historyAPI,
<<<<<<< HEAD
                                        syncAPI: bvc.syncAPI,
                                        windowProtection: bvc.windowProtection)
=======
                                        syncAPI: bvc.syncAPI)
>>>>>>> fa391a18
        vc.settingsDelegate = bvc
        open(vc, doneButton: DoneButton(style: .done, position: .right),
             allowSwipeToDismiss: false)
    }
    
    func openShareSheet() {
        guard let bvc = bvc else { return }
        dismissView()
        
        func share(url: URL) {
            bvc.presentActivityViewController(
                url,
                tab: url.isFileURL ? nil : bvc.tabManager.selectedTab,
                sourceView: bvc.view,
                sourceRect: bvc.view.convert(bvc.topToolbar.menuButton.frame, from: bvc.topToolbar.menuButton.superview),
                arrowDirection: [.up]
            )
        }
        
        guard let tab = bvc.tabManager.selectedTab, let url = tab.url else { return }
        
        if let temporaryDocument = tab.temporaryDocument {
            temporaryDocument.getURL().uponQueue(.main, block: { tempDocURL in
                // If we successfully got a temp file URL, share it like a downloaded file,
                // otherwise present the ordinary share menu for the web URL.
                if tempDocURL.isFileURL {
                    share(url: tempDocURL)
                } else {
                    share(url: url)
                }
            })
        } else {
            share(url: url)
        }
    }
    
    func openPlaylist() {
        bvc?.openPlaylist(tab: nil, item: nil, playbackOffset: 0.0)
    }
    
    @objc private func dismissView() {
        guard let bvc = bvc else { return }
        bvc.presentedViewController?.dismiss(animated: true)
    }
}<|MERGE_RESOLUTION|>--- conflicted
+++ resolved
@@ -86,12 +86,7 @@
                                         rewards: bvc.rewards,
                                         windowProtection: bvc.windowProtection,
                                         historyAPI: bvc.historyAPI,
-<<<<<<< HEAD
-                                        syncAPI: bvc.syncAPI,
-                                        windowProtection: bvc.windowProtection)
-=======
                                         syncAPI: bvc.syncAPI)
->>>>>>> fa391a18
         vc.settingsDelegate = bvc
         open(vc, doneButton: DoneButton(style: .done, position: .right),
              allowSwipeToDismiss: false)
