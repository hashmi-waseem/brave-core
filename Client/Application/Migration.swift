/* This Source Code Form is subject to the terms of the Mozilla Public
 * License, v. 2.0. If a copy of the MPL was not distributed with this
 * file, You can obtain one at http://mozilla.org/MPL/2.0/. */

import Foundation
import Shared
import BraveShared
import SwiftKeychainWrapper
import Data
import BraveCore

private let log = Logger.browserLogger

class Migration {
    
    private(set) public var braveCoreSyncObjectsMigrator: BraveCoreMigrator?
<<<<<<< HEAD
    private let bookmarksAPI: BraveBookmarksAPI
    private let historyAPI: BraveHistoryAPI
    private let syncAPI: BraveSyncAPI
    
    public init(bookmarksAPI: BraveBookmarksAPI, historyAPI: BraveHistoryAPI, syncAPI: BraveSyncAPI) {
        self.bookmarksAPI = bookmarksAPI
        self.historyAPI = historyAPI
        self.syncAPI = syncAPI
=======
    private let braveCore: BraveCoreMain
    
    public init(braveCore: BraveCoreMain) {
        self.braveCore = braveCore
>>>>>>> fa391a18
    }
    
    public static var isChromiumMigrationCompleted: Bool {
        return Preferences.Chromium.syncV2BookmarksMigrationCompleted.value &&
            Preferences.Chromium.syncV2HistoryMigrationCompleted.value
    }
    
    func launchMigrations(keyPrefix: String) {
        Preferences.migratePreferences(keyPrefix: keyPrefix)
        
        if !Preferences.Migration.documentsDirectoryCleanupCompleted.value {
            documentsDirectoryCleanup()
            Preferences.Migration.documentsDirectoryCleanupCompleted.value = true
        }
        
        // `.migrate` is called in `BrowserViewController.viewDidLoad()`
        if !Migration.isChromiumMigrationCompleted {
<<<<<<< HEAD
            braveCoreSyncObjectsMigrator = BraveCoreMigrator(bookmarksAPI: bookmarksAPI,
                                                             historyAPI: historyAPI,
                                                             syncAPI: syncAPI)
=======
            braveCoreSyncObjectsMigrator = BraveCoreMigrator(braveCore: braveCore)
>>>>>>> fa391a18
        }
        
        if !Preferences.Migration.playlistV1FileSettingsLocationCompleted.value {
            movePlaylistV1Items()
        }

        // Adding Observer to enable sync types
        
        NotificationCenter.default.addObserver(
            self,
            selector: #selector(enableUserSelectedTypesForSync),
            name: BraveServiceStateObserver.coreServiceLoadedNotification,
            object: nil
        )
    }
    
    func moveDatabaseToApplicationDirectory() {
        if Preferences.Database.DocumentToSupportDirectoryMigration.completed.value {
            // Migration has been done in some regard, so drop out.
            return
        }
        
        if Preferences.Database.DocumentToSupportDirectoryMigration.previousAttemptedVersion.value == AppInfo.appVersion {
            // Migration has already been attempted for this version.
            return
        }
        
        // Moves Coredata sqlite file from documents dir to application support dir.
        do {
            try DataController.shared.migrateToNewPathIfNeeded()
        } catch {
            log.error(error)
        }
        
        // Regardless of what happened, we attemtped a migration and document it:
        Preferences.Database.DocumentToSupportDirectoryMigration.previousAttemptedVersion.value = AppInfo.appVersion
    }
    
    @objc private func enableUserSelectedTypesForSync() {
<<<<<<< HEAD
        guard syncAPI.isInSyncGroup else {
=======
        guard braveCore.syncAPI.isInSyncGroup else {
>>>>>>> fa391a18
            log.info("Sync is not active")
            return
        }
        
<<<<<<< HEAD
        syncAPI.enableSyncTypes()
=======
        braveCore.syncAPI.enableSyncTypes()
>>>>>>> fa391a18
    }
    
    /// Adblock files don't have to be moved, they now have a new directory and will be downloaded there.
    /// Downloads folder was nefer used before, it's a leftover from FF.
    private func documentsDirectoryCleanup() {
        FileManager.default.removeFolder(withName: "abp-data", location: .documentDirectory)
        FileManager.default.removeFolder(withName: "https-everywhere-data", location: .documentDirectory)
        
        FileManager.default.moveFile(sourceName: "CookiesData.json", sourceLocation: .documentDirectory,
                                     destinationName: "CookiesData.json",
                                     destinationLocation: .applicationSupportDirectory)
    }
    
    private func movePlaylistV1Items() {
        // If moving the file fails, we'll never bother trying again.
        // It doesn't hurt and the user can easily delete it themselves.
        defer {
            Preferences.Migration.playlistV1FileSettingsLocationCompleted.value = true
        }
        
        guard let libraryPath = FileManager.default.urls(for: .libraryDirectory, in: .userDomainMask).first,
              let playlistDirectory = PlaylistDownloadManager.playlistDirectory else {
            return
        }

        let errorPath = "PlaylistV1FileSettingsLocationCompletion"
        do {
            let urls = try FileManager.default.contentsOfDirectory(at: libraryPath,
                                                                   includingPropertiesForKeys: nil,
                                                                   options: [.skipsHiddenFiles])
            for url in urls where url.absoluteString.contains("com.apple.UserManagedAssets") {
                do {
                    let assets = try FileManager.default.contentsOfDirectory(at: url,
                                                                             includingPropertiesForKeys: nil,
                                                                             options: [.skipsHiddenFiles])
                    assets.forEach({
                        if let item = PlaylistItem.cachedItem(cacheURL: $0),
                           let pageSrc = item.pageSrc {
                            let destination = playlistDirectory.appendingPathComponent($0.lastPathComponent)
                            
                            do {
                                try FileManager.default.moveItem(at: $0, to: destination)
                                try PlaylistItem.updateCache(pageSrc: pageSrc, cachedData: destination.bookmarkData())
                            } catch {
                                log.error("Moving Playlist Item for \(errorPath) failed: \(error)")
                            }
                        }
                    })
                } catch {
                    log.error("Moving Playlist Item for \(errorPath) failed: \(error)")
                }
                
                do {
                    try FileManager.default.removeItem(at: url)
                } catch {
                    log.error("Deleting Playlist Item for \(errorPath) failed: \(error)")
                }
            }
        } catch {
            log.error("Moving Playlist Files for \(errorPath) failed: \(error)")
        }
    }
    
    static func postCoreDataInitMigrations() {
        if !Preferences.Migration.removeLargeFaviconsMigrationCompleted.value {
            FaviconMO.clearTooLargeFavicons()
            Preferences.Migration.removeLargeFaviconsMigrationCompleted.value = true
        }
        
        if Preferences.Migration.coreDataCompleted.value { return }
        
        // In 1.6.6 we included private tabs in CoreData (temporarely) until the user did one of the following:
        //  - Cleared private data
        //  - Exited Private Mode
        //  - The app was terminated (bug)
        // However due to a bug, some private tabs remain in the container. Since 1.7 removes `isPrivate` from TabMO,
        // we must dismiss any records that are private tabs during migration from Model7
        TabMO.deleteAllPrivateTabs()
        
        Domain.migrateShieldOverrides()
        LegacyBookmarksHelper.migrateBookmarkOrders()
        
        Preferences.Migration.coreDataCompleted.value = true
    }
}

fileprivate extension Preferences {
    /// Migration preferences
    final class Migration {
        static let completed = Option<Bool>(key: "migration.completed", default: false)
        /// Old app versions were using documents directory to store app files, database, adblock files.
        /// These files are now moved to 'Application Support' folder, and documents directory is left
        /// for user downloaded files.
        static let documentsDirectoryCleanupCompleted =
            Option<Bool>(key: "migration.documents-dir-completed", default: false)
        static let playlistV1FileSettingsLocationCompleted =
            Option<Bool>(key: "migration.playlistv1-file-settings-location-completed", default: false)
        static let removeLargeFaviconsMigrationCompleted =
            Option<Bool>(key: "migration.remove-large-favicons", default: false)
        // This is new preference introduced in iOS 1.32.3, tracks whether we should perform database migration.
        // It should be called only for users who have not completed the migration beforehand.
        // The reason for second migration flag is to first do file system migrations like moving database files,
        // then do CRUD operations on the db if needed.
        static let coreDataCompleted = Option<Bool>(key: "migration.cd-completed",
                                                    default: Preferences.Migration.completed.value)
    }
    
    /// Migrate the users preferences from prior versions of the app (<2.0)
    class func migratePreferences(keyPrefix: String) {
        if Preferences.Migration.completed.value {
            return
        }
        
        /// Wrapper around BraveShared migrate, to automate prefix injection
        func migrate<T>(key: String, to option: Preferences.Option<T>, transform: ((T) -> T)? = nil) {
            self.migrate(keyPrefix: keyPrefix, key: key, to: option, transform: transform)
        }
        
        // General
        migrate(key: "saveLogins", to: Preferences.General.saveLogins)
        migrate(key: "blockPopups", to: Preferences.General.blockPopups)
        migrate(key: "kPrefKeyTabsBarShowPolicy", to: Preferences.General.tabBarVisibility)
        
        // Search
        migrate(key: "search.orderedEngineNames", to: Preferences.Search.orderedEngines)
        migrate(key: "search.disabledEngineNames", to: Preferences.Search.disabledEngines)
        migrate(key: "search.suggestions.show", to: Preferences.Search.showSuggestions)
        migrate(key: "search.suggestions.showOptIn", to: Preferences.Search.shouldShowSuggestionsOptIn)
        migrate(key: "search.default.name", to: Preferences.Search.defaultEngineName)
        migrate(key: "search.defaultprivate.name", to: Preferences.Search.defaultPrivateEngineName)
        
        // Privacy
        migrate(key: "privateBrowsingAlwaysOn", to: Preferences.Privacy.privateBrowsingOnly)
        migrate(key: "clearprivatedata.toggles", to: Preferences.Privacy.clearPrivateDataToggles)
        
        // Make sure to unlock all directories that may have been locked in 1.6 private mode
        let baseDir = NSSearchPathForDirectoriesInDomains(.libraryDirectory, .userDomainMask, true)[0]
        [baseDir + "/WebKit", baseDir + "/Caches"].forEach {
            do {
                try FileManager.default.setAttributes([.posixPermissions: NSNumber(value: 0o755 as Int16)], ofItemAtPath: $0)
            } catch {
                log.error("Failed setting the directory attributes for \($0)")
            }
        }
        
        // Security
        NSKeyedUnarchiver.setClass(AuthenticationKeychainInfo.self, forClassName: "AuthenticationKeychainInfo")
        
        // Solely for 1.6.6 -> 1.7 migration
        if let pinLockInfo = KeychainWrapper.standard.object(forKey: "pinLockInfo") as? AuthenticationKeychainInfo {
            
            // Checks if browserLock was enabled in old app (1.6.6)
            let browserLockKey = "\(keyPrefix)browserLock"
            let isBrowserLockEnabled = Preferences.defaultContainer.bool(forKey: browserLockKey)
            
            // Preference no longer controls passcode functionality, so delete it
            Preferences.defaultContainer.removeObject(forKey: browserLockKey)
            if isBrowserLockEnabled {
                KeychainWrapper.sharedAppContainerKeychain.setAuthenticationInfo(pinLockInfo)
            }
            
            // No longer use this key, so remove, rely on other mechanisms
            KeychainWrapper.standard.removeObject(forKey: "pinLockInfo")
        }
        
        // Shields
        migrate(key: "braveBlockAdsAndTracking", to: Preferences.Shields.blockAdsAndTracking)
        migrate(key: "braveHttpsEverywhere", to: Preferences.Shields.httpsEverywhere)
        migrate(key: "braveSafeBrowsing", to: Preferences.Shields.blockPhishingAndMalware)
        migrate(key: "noscript_on", to: Preferences.Shields.blockScripts)
        migrate(key: "fingerprintprotection_on", to: Preferences.Shields.fingerprintingProtection)
        migrate(key: "braveAdblockUseRegional", to: Preferences.Shields.useRegionAdBlock)
        
        // BraveShared
        migrateBraveShared(keyPrefix: keyPrefix)
        
        // On 1.6 lastLaunchInfo is used to check if it's first app launch or not.
        // This needs to be translated to our new preference.
        Preferences.General.isFirstLaunch.value = Preferences.DAU.lastLaunchInfo.value == nil
        
        Preferences.Migration.completed.value = true
    }
}<|MERGE_RESOLUTION|>--- conflicted
+++ resolved
@@ -14,21 +14,10 @@
 class Migration {
     
     private(set) public var braveCoreSyncObjectsMigrator: BraveCoreMigrator?
-<<<<<<< HEAD
-    private let bookmarksAPI: BraveBookmarksAPI
-    private let historyAPI: BraveHistoryAPI
-    private let syncAPI: BraveSyncAPI
-    
-    public init(bookmarksAPI: BraveBookmarksAPI, historyAPI: BraveHistoryAPI, syncAPI: BraveSyncAPI) {
-        self.bookmarksAPI = bookmarksAPI
-        self.historyAPI = historyAPI
-        self.syncAPI = syncAPI
-=======
     private let braveCore: BraveCoreMain
     
     public init(braveCore: BraveCoreMain) {
         self.braveCore = braveCore
->>>>>>> fa391a18
     }
     
     public static var isChromiumMigrationCompleted: Bool {
@@ -46,13 +35,7 @@
         
         // `.migrate` is called in `BrowserViewController.viewDidLoad()`
         if !Migration.isChromiumMigrationCompleted {
-<<<<<<< HEAD
-            braveCoreSyncObjectsMigrator = BraveCoreMigrator(bookmarksAPI: bookmarksAPI,
-                                                             historyAPI: historyAPI,
-                                                             syncAPI: syncAPI)
-=======
             braveCoreSyncObjectsMigrator = BraveCoreMigrator(braveCore: braveCore)
->>>>>>> fa391a18
         }
         
         if !Preferences.Migration.playlistV1FileSettingsLocationCompleted.value {
@@ -92,20 +75,12 @@
     }
     
     @objc private func enableUserSelectedTypesForSync() {
-<<<<<<< HEAD
-        guard syncAPI.isInSyncGroup else {
-=======
         guard braveCore.syncAPI.isInSyncGroup else {
->>>>>>> fa391a18
             log.info("Sync is not active")
             return
         }
         
-<<<<<<< HEAD
-        syncAPI.enableSyncTypes()
-=======
         braveCore.syncAPI.enableSyncTypes()
->>>>>>> fa391a18
     }
     
     /// Adblock files don't have to be moved, they now have a new directory and will be downloaded there.
