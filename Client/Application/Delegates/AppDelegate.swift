/* This Source Code Form is subject to the terms of the Mozilla Public
 * License, v. 2.0. If a copy of the MPL was not distributed with this
 * file, You can obtain one at http://mozilla.org/MPL/2.0/. */

import Shared
import Storage
import AVFoundation
import XCGLogger
import MessageUI
import SDWebImage
import SwiftKeychainWrapper
import LocalAuthentication
import CoreSpotlight
import UserNotifications
import BraveShared
import Data
import StoreKit
import BraveCore
import Combine

private let log = Logger.browserLogger

let LatestAppVersionProfileKey = "latestAppVersion"
private let InitialPingSentKey = "initialPingSent"

extension AppDelegate {
    // A model that is passed used in every scene
    struct SceneInfoModel {
        let profile: Profile
        let diskImageStore: DiskImageStore?
        let migration: Migration?
    }
}

class AppDelegate: UIResponder, UIApplicationDelegate {
    var window: UIWindow?
    let braveCore = BraveCoreMain(userAgent: UserAgent.mobile)
    var migration: Migration?

    private weak var application: UIApplication?
    var launchOptions: [AnyHashable: Any]?

    let appVersion = Bundle.main.infoDictionaryString(forKey: "CFBundleShortVersionString")

    var receivedURLs: [URL]?
    var shutdownWebServer: Timer?
    
    /// Object used to handle server pings
    let dau = DAU()
    
    /// Must be added at launch according to Apple's documentation.
    let iapObserver = IAPObserver()
    
    private var cancellables: Set<AnyCancellable> = []
    private var sceneInfo: SceneInfoModel?

    @discardableResult
    func application(_ application: UIApplication, willFinishLaunchingWithOptions launchOptions: [UIApplication.LaunchOptionsKey: Any]?) -> Bool {
        // Hold references to willFinishLaunching parameters for delayed app launch
        self.application = application
        self.launchOptions = launchOptions
        
        // Brave Core Initialization
        BraveCoreMain.setLogHandler { severity, file, line, messageStartIndex, message in
            if !message.trimmingCharacters(in: .whitespacesAndNewlines).isEmpty {
                let level: XCGLogger.Level = {
                    switch -severity {
                    case 0: return .error
                    case 1: return .info
                    case 2..<7: return .debug
                    default: return .verbose
                    }
                }()
                
                Logger.braveCoreLogger.logln(
                    level,
                    fileName: file,
                    lineNumber: Int(line),
                    // Only print the actual message content, and drop the final character which is
                    // a new line as it will be handled by logln
                    closure: { message.dropFirst(messageStartIndex).dropLast() }
                )
            }
            return true
        }
        
        migration = Migration(bookmarksAPI: braveCore.bookmarksAPI,
                              historyAPI: braveCore.historyAPI,
                              syncAPI: braveCore.syncAPI)

        // Setup Adblock Stats and HTTPSE Stats.
        AdBlockStats.shared.startLoading()
        
        // TODO: Downgrade to 14.5 once api becomes available.
        if #available(iOS 15, *) {
            // do nothing, use Apple's https solution.
        } else {
            HttpsEverywhereStats.shared.startLoading()
        }
        
        
        // Setup Application Shortcuts
        updateShortcutItems(application)
        
        // Must happen before passcode check, otherwise may unnecessarily reset keychain
        migration?.moveDatabaseToApplicationDirectory()
        
        // Passcode checking, must happen on immediate launch
        if !DataController.shared.storeExists() {
            // Reset password authentication prior to `WindowProtection`
            // This reset is done if there is no database as the user will be locked out
            // upon reinstall.
            KeychainWrapper.sharedAppContainerKeychain.setAuthenticationInfo(nil)
        }
        
        return startApplication(application, withLaunchOptions: launchOptions)
    }

    @discardableResult
    fileprivate func startApplication(_ application: UIApplication, withLaunchOptions launchOptions: [AnyHashable: Any]?) -> Bool {
        log.info("startApplication begin")
        
        // Set the Safari UA for browsing.
        setUserAgent()

        // Start the keyboard helper to monitor and cache keyboard state.
        KeyboardHelper.defaultHelper.startObserving()
        DynamicFontHelper.defaultHelper.startObserving()

        MenuHelper.defaultHelper.setItems()
        
        SDImageCodersManager.shared.addCoder(PrivateCDNImageCoder())

        let logDate = Date()
        // Create a new sync log file on cold app launch. Note that this doesn't roll old logs.
        Logger.syncLogger.newLogWithDate(logDate)
        Logger.browserLogger.newLogWithDate(logDate)

        // Setup Profile
        let profile = BrowserProfile(localName: "profile")
        
        // Setup DiskImageStore for Screenshots
        let diskImageStore = { () -> DiskImageStore? in
            do {
                return try DiskImageStore(files: profile.files,
                                          namespace: "TabManagerScreenshots",
                                          quality: UIConstants.screenshotQuality)
            } catch {
                log.error("Failed to create an image store for files: \(profile.files) and namespace: \"TabManagerScreenshots\": \(error.localizedDescription)")
                assertionFailure()
            }
            return nil
        }()
        
        // Setup Scene Info
        sceneInfo = SceneInfoModel(profile: profile,
                                   diskImageStore: diskImageStore,
                                   migration: migration)
        
        // Perform migrations
        let profilePrefix = profile.prefs.getBranchPrefix()
        migration?.launchMigrations(keyPrefix: profilePrefix)
        
        // Setup GCD-WebServer
        setUpWebServer(profile)
        
        // Temporary fix for Bug 1390871 - NSInvalidArgumentException: -[WKContentView menuHelperFindInPage]: unrecognized selector
        if let clazz = NSClassFromString("WKCont" + "ent" + "View"), let swizzledMethod = class_getInstanceMethod(TabWebViewMenuHelper.self, #selector(TabWebViewMenuHelper.swizzledMenuHelperFindInPage)) {
            class_addMethod(clazz, MenuHelper.selectorFindInPage, method_getImplementation(swizzledMethod), method_getTypeEncoding(swizzledMethod))
        }
        
        #if !NO_BRAVE_NEWS
        if Preferences.BraveNews.isEnabled.value && !Preferences.BraveNews.userOptedIn.value {
            // Opt-out any user that has not explicitly opted-in
            Preferences.BraveNews.isEnabled.value = false
            // User now has to explicitly opt-in
            Preferences.BraveNews.isShowingOptIn.value = true
        }
        
        if !Preferences.BraveNews.languageChecked.value,
           let languageCode = Locale.preferredLanguages.first?.prefix(2) {
            Preferences.BraveNews.languageChecked.value = true
            // Base opt-in visibility on whether or not the user's language is supported in BT
            Preferences.BraveNews.isShowingOptIn.value = FeedDataSource.supportedLanguages.contains(String(languageCode))
        }
        #endif

        SystemUtils.onFirstRun()
        
        // Schedule Brave Core Priority Tasks
        braveCore.scheduleLowPriorityStartupTasks()

        log.info("startApplication end")
        return true
    }

    func application(_ application: UIApplication, didFinishLaunchingWithOptions launchOptions: [UIApplication.LaunchOptionsKey: Any]?) -> Bool {
        // IAPs can trigger on the app as soon as it launches,
        // for example when a previous transaction was not finished and is in pending state.
        SKPaymentQueue.default().add(iapObserver)
        
        // Override point for customization after application launch.
        var shouldPerformAdditionalDelegateHandling = true
        
        AdblockRustEngine.setDomainResolver { urlCString, start, end in
            guard let urlCString = urlCString else { return }
            let urlString = String(cString: urlCString)
            let parsableURLString: String = {
                // Apple's URL implementation requires a URL be prefixed with a scheme to be
                // parsed properly (otherwise URL(string: X) will resolve to placing the entire
                // contents of X into the `path` property
                if urlString.asURL?.scheme == nil {
                    return "http://\(urlString)"
                }
                return urlString
            }()
            
            guard let url = URL(string: parsableURLString),
                  let baseDomain = url.baseDomain,
                  let range = urlString.range(of: baseDomain) else {
                log.error("Failed to resolve domain ")
                return
            }
            
            let startIndex: Int = urlString.distance(from: urlString.startIndex, to: range.lowerBound)
            let endIndex: Int = urlString.distance(from: urlString.startIndex, to: range.upperBound)
            start?.pointee = UInt32(startIndex)
            end?.pointee = UInt32(endIndex)
        }
        
        UIScrollView.doBadSwizzleStuff()
        applyAppearanceDefaults()

        if Preferences.Rewards.isUsingBAP.value == nil {
            Preferences.Rewards.isUsingBAP.value = Locale.current.regionCode == "JP"
        }
        
        // Now roll logs.
        DispatchQueue.global(qos: DispatchQoS.background.qosClass).async {
            Logger.syncLogger.deleteOldLogsDownToSizeLimit()
            Logger.browserLogger.deleteOldLogsDownToSizeLimit()
        }

        // If a shortcut was launched, display its information and take the appropriate action
        if let shortcutItem = launchOptions?[UIApplication.LaunchOptionsKey.shortcutItem] as? UIApplicationShortcutItem {

            QuickActions.sharedInstance.launchedShortcutItem = shortcutItem
            // This will block "performActionForShortcutItem:completionHandler" from being called.
            shouldPerformAdditionalDelegateHandling = false
        }

        // Force the ToolbarTextField in LTR mode - without this change the UITextField's clear
        // button will be in the incorrect position and overlap with the input text. Not clear if
        // that is an iOS bug or not.
        AutocompleteTextField.appearance().semanticContentAttribute = .forceLeftToRight
        
        Preferences.Review.launchCount.value += 1
        
        if !Preferences.VPN.popupShowed.value {
            Preferences.VPN.appLaunchCountForVPNPopup.value += 1
        }
        
        let isFirstLaunch = Preferences.General.isFirstLaunch.value
        if Preferences.General.basicOnboardingCompleted.value == OnboardingState.undetermined.rawValue {
            Preferences.General.basicOnboardingCompleted.value =
                isFirstLaunch ? OnboardingState.unseen.rawValue : OnboardingState.completed.rawValue
        }
        
        Preferences.General.isFirstLaunch.value = false
        SceneDelegate.shouldShowIntroScreen =
            DefaultBrowserIntroManager.prepareAndShowIfNeeded(isNewUser: isFirstLaunch)
        
        // Search engine setup must be checked outside of 'firstLaunch' loop because of #2770.
        // There was a bug that when you skipped onboarding, default search engine preference
        // was not set.
        if Preferences.Search.defaultEngineName.value == nil {
            sceneInfo?.profile.searchEngines.searchEngineSetup()
        }
        
        // Migration of Yahoo Search Engines
        if !Preferences.Search.yahooEngineMigrationCompleted.value {
            sceneInfo?.profile.searchEngines.migrateDefaultYahooSearchEngines()
        }
        
        if isFirstLaunch {
            Preferences.DAU.installationDate.value = Date()
            
            // VPN credentials are kept in keychain and persist between app reinstalls.
            // To avoid unexpected problems we clear all vpn keychain items.
            // New set of keychain items will be created on purchase or iap restoration.
            BraveVPN.clearCredentials()
        }
        
        if let urp = UserReferralProgram.shared {
            if Preferences.URP.referralLookupOutstanding.value == nil {
                // This preference has never been set, and this means it is a new or upgraded user.
                // That distinction must be made to know if a network request for ref-code look up should be made.
                
                // Setting this to an explicit value so it will never get overwritten on subsequent launches.
                // Upgrade users should not have ref code ping happening.
                Preferences.URP.referralLookupOutstanding.value = isFirstLaunch
            }
            
            SceneDelegate.shouldHandleUrpLookup = true
        } else {
            log.error("Failed to initialize user referral program")
            UrpLog.log("Failed to initialize user referral program")
        }
        
        AdblockResourceDownloader.shared.startLoading()
      
        return shouldPerformAdditionalDelegateHandling
    }
    
    func applicationWillTerminate(_ application: UIApplication) {
        // We have only five seconds here, so let's hope this doesn't take too long.
        sceneInfo?.profile.shutdown()
        
        SKPaymentQueue.default().remove(iapObserver)
        
        // Clean up BraveCore
<<<<<<< HEAD
        braveCore.syncAPI.removeAllObservers()
=======
        BraveSyncAPI.removeAllObservers()
        Preferences.AppState.backgroundedCleanly.value = true
>>>>>>> c210a191
    }
    
    func updateShortcutItems(_ application: UIApplication) {
        let newTabItem = UIMutableApplicationShortcutItem(type: "\(Bundle.main.bundleIdentifier ?? "").NewTab",
            localizedTitle: Strings.quickActionNewTab,
            localizedSubtitle: nil,
            icon: UIApplicationShortcutIcon(templateImageName: "quick_action_new_tab"),
            userInfo: [:])
        
        let privateTabItem = UIMutableApplicationShortcutItem(type: "\(Bundle.main.bundleIdentifier ?? "").NewPrivateTab",
            localizedTitle: Strings.quickActionNewPrivateTab,
            localizedSubtitle: nil,
            icon: UIApplicationShortcutIcon(templateImageName: "quick_action_new_private_tab"),
            userInfo: [:])
        
        let scanQRCodeItem = UIMutableApplicationShortcutItem(type: "\(Bundle.main.bundleIdentifier ?? "").ScanQRCode",
            localizedTitle: Strings.scanQRCodeViewTitle,
            localizedSubtitle: nil,
            icon: UIApplicationShortcutIcon(templateImageName: "recent-search-qrcode"),
            userInfo: [:])

        application.shortcutItems = Preferences.Privacy.privateBrowsingOnly.value ? [privateTabItem, scanQRCodeItem] : [newTabItem, privateTabItem, scanQRCodeItem]
    }
    
    func application(_ application: UIApplication, supportedInterfaceOrientationsFor window: UIWindow?) -> UIInterfaceOrientationMask {
        if let presentedViewController = window?.rootViewController?.presentedViewController {
            return presentedViewController.supportedInterfaceOrientations
        } else {
            return window?.rootViewController?.supportedInterfaceOrientations ?? .portraitUpsideDown
        }
    }

    func syncOnDidEnterBackground(application: UIApplication) {
        // BRAVE TODO: Decide whether or not we want to use this for our own sync down the road

        var taskId: UIBackgroundTaskIdentifier = UIBackgroundTaskIdentifier(rawValue: 0)
        taskId = application.beginBackgroundTask {
            print("Running out of background time, but we have a profile shutdown pending.")
            self.shutdownProfileWhenNotActive(application)
            application.endBackgroundTask(taskId)
        }

        sceneInfo?.profile.shutdown()
        
        application.endBackgroundTask(taskId)
        
        shutdownWebServer?.invalidate()
        shutdownWebServer = Timer.scheduledTimer(withTimeInterval: 2, repeats: false) { [weak self] _ in
            WebServer.sharedInstance.server.stop()
            self?.shutdownWebServer = nil
        }
    }

    fileprivate func shutdownProfileWhenNotActive(_ application: UIApplication) {
        // Only shutdown the profile if we are not in the foreground
        guard application.applicationState != .active else {
            return
        }

        sceneInfo?.profile.shutdown()
    }

    func setUpWebServer(_ profile: Profile) {
        let server = WebServer.sharedInstance
        guard !server.server.isRunning else { return }
        
        let responders: [(String, InternalSchemeResponse)] =
            [(AboutHomeHandler.path, AboutHomeHandler()),
             (AboutLicenseHandler.path, AboutLicenseHandler()),
             (SessionRestoreHandler.path, SessionRestoreHandler()),
             (ErrorPageHandler.path, ErrorPageHandler())]
        responders.forEach { (path, responder) in
            InternalSchemeHandler.responders[path] = responder
        }
        
        ReaderModeHandlers.register(server, profile: profile) //TODO: PORT TO InternalSchemeHandler
        SafeBrowsingHandler.register(server) //TODO: REMOVE COMPLETELY!!!
        BookmarksInterstitialPageHandler.register(server) //TODO: PORT TO InternalSchemeHandler

        // Bug 1223009 was an issue whereby CGDWebserver crashed when moving to a background task
        // catching and handling the error seemed to fix things, but we're not sure why.
        // Either way, not implicitly unwrapping a try is not a great way of doing things
        // so this is better anyway.
        do {
            try server.start()
        } catch let err as NSError {
            print("Error: Unable to start WebServer \(err)")
        }
    }

    fileprivate func setUserAgent() {
        let userAgent = UserAgent.userAgentForDesktopMode

        // Set the favicon fetcher, and the image loader.
        // This only needs to be done once per runtime. Note that we use defaults here that are
        // readable from extensions, so they can just use the cached identifier.

        SDWebImageDownloader.shared.setValue(userAgent, forHTTPHeaderField: "User-Agent")

        WebcompatReporter.userAgent = userAgent
        
        // Record the user agent for use by search suggestion clients.
        SearchViewController.userAgent = userAgent

        // Some sites will only serve HTML that points to .ico files.
        // The FaviconFetcher is explicitly for getting high-res icons, so use the desktop user agent.
        FaviconFetcher.htmlParsingUserAgent = UserAgent.desktop
    }

    fileprivate func presentEmailComposerWithLogs() {
        if let buildNumber = Bundle.main.object(forInfoDictionaryKey: String(kCFBundleVersionKey)) as? NSString {
            let mailComposeViewController = MFMailComposeViewController()
            mailComposeViewController.mailComposeDelegate = self
            mailComposeViewController.setSubject("Debug Info for iOS client version v\(appVersion) (\(buildNumber))")

            self.window?.rootViewController?.present(mailComposeViewController, animated: true, completion: nil)
        }
    }
    
    func sceneInfo(for sceneSession: UISceneSession) -> SceneInfoModel? {
        return sceneInfo
    }
}

extension AppDelegate: MFMailComposeViewControllerDelegate {
    func mailComposeController(_ controller: MFMailComposeViewController, didFinishWith result: MFMailComposeResult, error: Error?) {
        // Dismiss the view controller and start the app up
        controller.dismiss(animated: true, completion: nil)
        startApplication(application!, withLaunchOptions: self.launchOptions)
    }
}

extension AppDelegate {
    // MARK: UISceneSession Lifecycle

    func application(_ application: UIApplication, configurationForConnecting connectingSceneSession: UISceneSession, options: UIScene.ConnectionOptions) -> UISceneConfiguration {
        // Called when a new scene session is being created.
        // Use this method to select a configuration to create the new scene with.
        return UISceneConfiguration(name: connectingSceneSession.configuration.name,
                                    sessionRole: connectingSceneSession.role).then {
            $0.sceneClass = connectingSceneSession.configuration.sceneClass
            $0.delegateClass = connectingSceneSession.configuration.delegateClass
        }
    }

    func application(_ application: UIApplication, didDiscardSceneSessions sceneSessions: Set<UISceneSession>) {
        // Called when the user discards a scene session.
        // If any sessions were discarded while the application was not running, this will be called shortly after application:didFinishLaunchingWithOptions.
        // Use this method to release any resources that were specific to the discarded scenes, as they will not return.
    }
}<|MERGE_RESOLUTION|>--- conflicted
+++ resolved
@@ -319,12 +319,8 @@
         SKPaymentQueue.default().remove(iapObserver)
         
         // Clean up BraveCore
-<<<<<<< HEAD
         braveCore.syncAPI.removeAllObservers()
-=======
-        BraveSyncAPI.removeAllObservers()
         Preferences.AppState.backgroundedCleanly.value = true
->>>>>>> c210a191
     }
     
     func updateShortcutItems(_ application: UIApplication) {
